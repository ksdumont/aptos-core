--- conflicted
+++ resolved
@@ -2,11 +2,7 @@
 // Parts of the project are originally copyright © Meta Platforms, Inc.
 // SPDX-License-Identifier: Apache-2.0
 
-use crate::sharded_block_partitioner::ShardedBlockPartitioner;
-use aptos_types::block_executor::partitioner::RoundId;
-
 pub mod sharded_block_partitioner;
-<<<<<<< HEAD
 pub mod v2;
 
 pub mod test_utils;
@@ -33,13 +29,14 @@
     collections::{hash_map::DefaultHasher, HashMap, HashSet},
     hash::{Hash, Hasher},
 };
+use aptos_types::block_executor::partitioner::{GLOBAL_ROUND_ID, GLOBAL_SHARD_ID, PartitionedTransactions, TransactionWithDependencies};
 
 pub trait BlockPartitioner: Send {
     fn partition(
         &self,
         transactions: Vec<AnalyzedTransaction>,
         num_shards: usize,
-    ) -> Vec<SubBlocksForShard<AnalyzedTransaction>>;
+    ) -> PartitionedTransactions;
 }
 
 pub fn build_partitioner_from_envvar(maybe_num_shards: Option<usize>) -> Box<dyn BlockPartitioner> {
@@ -73,7 +70,13 @@
                 dashmap_num_shards,
             ))
         },
-        _ => Box::new(ShardedBlockPartitioner::new(maybe_num_shards.unwrap())),
+        _ => {
+            let max_partitioning_rounds = std::env::var("APTOS_BLOCK_PARTITIONER_V2__MAX_PARTITIONING_ROUNDS").ok().map(|v|v.parse::<usize>().unwrap_or(4)).unwrap_or(4);
+            let cross_shard_dep_avoid_threshold = std::env::var("APTOS_BLOCK_PARTITIONER_V2__CROSS_SHARD_DEP_AVOID_THRESHOLD").ok().map(|v|v.parse::<f32>().unwrap_or(0.9)).unwrap_or(0.9);
+            let partition_last_round = std::env::var("APTOS_BLOCK_PARTITIONER_V2__PARTITION_LAST_ROUND").ok().map(|v|v.parse::<usize>().unwrap_or(0)).unwrap_or(0);
+            info!("Creating V1Partitioner with max_partitioning_rounds={}, cross_shard_dep_avoid_threshold={}, partition_last_round={}", max_partitioning_rounds, cross_shard_dep_avoid_threshold, partition_last_round);
+            Box::new(ShardedBlockPartitioner::new(maybe_num_shards.unwrap(), max_partitioning_rounds, cross_shard_dep_avoid_threshold, partition_last_round!=0))
+        },
     }
 }
 
@@ -100,7 +103,7 @@
 /// Also print a summary of the partitioning result.
 pub fn verify_partitioner_output(
     before_partition: &Vec<AnalyzedTransaction>,
-    after_partition: &Vec<SubBlocksForShard<AnalyzedTransaction>>,
+    after_partition: &PartitionedTransactions,
 ) {
     let old_txn_id_by_txn_hash: HashMap<HashValue, usize> = HashMap::from_iter(
         before_partition
@@ -111,12 +114,12 @@
 
     let mut total_comm_cost = 0;
     let num_txns = before_partition.len();
-    let num_shards = after_partition.len();
-    let num_rounds = after_partition
+    let num_shards = after_partition.sharded_txns().len();
+    let num_rounds = after_partition.sharded_txns()
         .first()
         .map(|sbs| sbs.sub_blocks.len())
         .unwrap_or(0);
-    for sub_block_list in after_partition.iter().take(num_shards).skip(1) {
+    for sub_block_list in after_partition.sharded_txns().iter().take(num_shards).skip(1) {
         assert_eq!(num_rounds, sub_block_list.sub_blocks.len());
     }
     let mut old_tids_by_sender: HashMap<Sender, Vec<usize>> = HashMap::new();
@@ -125,101 +128,109 @@
         HashSet::new();
     let mut edge_set_from_dst_view: HashSet<(usize, usize, usize, HashValue, usize, usize, usize)> =
         HashSet::new();
-    for round_id in 0..num_rounds {
-        for (shard_id, sub_block_list) in after_partition.iter().enumerate() {
-            let sub_block = sub_block_list.get_sub_block(round_id).unwrap();
-            let mut cur_sub_block_inbound_costs_by_key_src_pair: HashMap<
-                (RoundId, ShardId, StateKey),
-                u64,
-            > = HashMap::new();
-            let mut cur_sub_block_connectivity_by_key_dst_pair: HashMap<
-                (RoundId, ShardId, StateKey),
-                u64,
-            > = HashMap::new();
-            for (local_tid, td) in sub_block.transactions.iter().enumerate() {
-                let sender = td.txn.sender();
-                let old_tid = *old_txn_id_by_txn_hash
-                    .get(&td.txn().test_only_hash())
-                    .unwrap();
-                old_tids_seen.insert(old_tid);
-                old_tids_by_sender
-                    .entry(sender)
-                    .or_insert_with(Vec::new)
-                    .push(old_tid);
-                let tid = sub_block.start_index + local_tid;
-                for loc in td.txn.write_hints().iter() {
+
+    let mut for_each_sub_block = |round_id: usize, shard_id: usize, start_txn_idx: usize, sub_block_txns: &[TransactionWithDependencies<AnalyzedTransaction>]| {
+        let mut cur_sub_block_inbound_costs: HashMap<
+            (RoundId, ShardId, StateKey),
+            u64,
+        > = HashMap::new();
+        let mut cur_sub_block_outbound_costs: HashMap<
+            (RoundId, ShardId, StateKey),
+            u64,
+        > = HashMap::new();
+        for (local_tid, td) in sub_block_txns.iter().enumerate() {
+            let sender = td.txn.sender();
+            let old_tid = *old_txn_id_by_txn_hash
+                .get(&td.txn().test_only_hash())
+                .unwrap();
+            old_tids_seen.insert(old_tid);
+            old_tids_by_sender
+                .entry(sender)
+                .or_insert_with(Vec::new)
+                .push(old_tid);
+            let tid = start_txn_idx + local_tid;
+            for loc in td.txn.write_hints().iter() {
+                let key = loc.clone().into_state_key();
+                let key_str = CryptoHash::hash(&key).to_hex();
+                println!(
+                    "MATRIX_REPORT - round={}, shard={}, old_tid={}, new_tid={}, write_hint={}",
+                    round_id, shard_id, old_tid, tid, key_str
+                );
+            }
+            for (src_tid, locs) in td.cross_shard_dependencies.required_edges().iter() {
+                for loc in locs.iter() {
                     let key = loc.clone().into_state_key();
                     let key_str = CryptoHash::hash(&key).to_hex();
-                    println!(
-                        "MATRIX_REPORT - round={}, shard={}, old_tid={}, new_tid={}, write_hint={}",
-                        round_id, shard_id, old_tid, tid, key_str
-                    );
-                }
-                for (src_tid, locs) in td.cross_shard_dependencies.required_edges().iter() {
-                    for loc in locs.iter() {
-                        let key = loc.clone().into_state_key();
-                        let key_str = CryptoHash::hash(&key).to_hex();
-                        println!("MATRIX_REPORT - round={}, shard={}, old_tid={}, new_tid={}, recv key={} from round={}, shard={}, new_tid={}", round_id, shard_id, old_tid, tid, key_str, src_tid.round_id, src_tid.shard_id, src_tid.txn_index);
-                        if round_id != num_rounds - 1 {
-                            assert_ne!(src_tid.round_id, round_id);
-                        }
-                        assert!((src_tid.round_id, src_tid.shard_id) < (round_id, shard_id));
-                        edge_set_from_dst_view.insert((
-                            src_tid.round_id,
-                            src_tid.shard_id,
-                            src_tid.txn_index,
-                            CryptoHash::hash(&key),
-                            round_id,
-                            shard_id,
-                            tid,
-                        ));
-                        let value = cur_sub_block_inbound_costs_by_key_src_pair
-                            .entry((src_tid.round_id, src_tid.shard_id, key))
-                            .or_insert_with(|| 0);
-                        *value += 1;
+                    println!("MATRIX_REPORT - round={}, shard={}, old_tid={}, new_tid={}, recv key={} from round={}, shard={}, new_tid={}", round_id, shard_id, old_tid, tid, key_str, src_tid.round_id, src_tid.shard_id, src_tid.txn_index);
+                    if round_id != num_rounds - 1 {
+                        assert_ne!(src_tid.round_id, round_id);
                     }
-                }
-                for (dst_tid, locs) in td.cross_shard_dependencies.dependent_edges().iter() {
-                    for loc in locs.iter() {
-                        let key = loc.clone().into_state_key();
-                        let key_str = CryptoHash::hash(&key).to_hex();
-                        println!("MATRIX_REPORT - round={}, shard={}, old_tid={}, new_tid={}, send key={} to round={}, shard={}, new_tid={}", round_id, shard_id, old_tid, tid, key_str, dst_tid.round_id, dst_tid.shard_id, dst_tid.txn_index);
-                        if round_id != num_rounds - 1 {
-                            assert_ne!(dst_tid.round_id, round_id);
-                        }
-                        assert!((round_id, shard_id) < (dst_tid.round_id, dst_tid.shard_id));
-                        edge_set_from_src_view.insert((
-                            round_id,
-                            shard_id,
-                            tid,
-                            CryptoHash::hash(&key),
-                            dst_tid.round_id,
-                            dst_tid.shard_id,
-                            dst_tid.txn_index,
-                        ));
-                        let value = cur_sub_block_connectivity_by_key_dst_pair
-                            .entry((dst_tid.round_id, dst_tid.shard_id, key))
-                            .or_insert_with(|| 0);
-                        *value += 1;
-                    }
+                    assert!((src_tid.round_id, src_tid.shard_id) < (round_id, shard_id));
+                    edge_set_from_dst_view.insert((
+                        src_tid.round_id,
+                        src_tid.shard_id,
+                        src_tid.txn_index,
+                        CryptoHash::hash(&key),
+                        round_id,
+                        shard_id,
+                        tid,
+                    ));
+                    let value = cur_sub_block_inbound_costs
+                        .entry((src_tid.round_id, src_tid.shard_id, key))
+                        .or_insert_with(|| 0);
+                    *value += 1;
                 }
             }
-            let inbound_cost: u64 = cur_sub_block_inbound_costs_by_key_src_pair
-                .values()
-                .copied()
-                .sum();
-            let outbound_cost: u64 = cur_sub_block_connectivity_by_key_dst_pair
-                .values()
-                .copied()
-                .sum();
-            println!("MATRIX_REPORT: round={}, shard={}, sub_block_size={}, inbound_cost={}, outbound_cost={}", round_id, shard_id, sub_block.num_txns(), inbound_cost, outbound_cost);
-            if round_id == 0 {
-                assert_eq!(0, inbound_cost);
+            for (dst_tid, locs) in td.cross_shard_dependencies.dependent_edges().iter() {
+                for loc in locs.iter() {
+                    let key = loc.clone().into_state_key();
+                    let key_str = CryptoHash::hash(&key).to_hex();
+                    println!("MATRIX_REPORT - round={}, shard={}, old_tid={}, new_tid={}, send key={} to round={}, shard={}, new_tid={}", round_id, shard_id, old_tid, tid, key_str, dst_tid.round_id, dst_tid.shard_id, dst_tid.txn_index);
+                    if round_id != num_rounds - 1 {
+                        assert_ne!(dst_tid.round_id, round_id);
+                    }
+                    assert!((round_id, shard_id) < (dst_tid.round_id, dst_tid.shard_id));
+                    edge_set_from_src_view.insert((
+                        round_id,
+                        shard_id,
+                        tid,
+                        CryptoHash::hash(&key),
+                        dst_tid.round_id,
+                        dst_tid.shard_id,
+                        dst_tid.txn_index,
+                    ));
+                    let value = cur_sub_block_outbound_costs
+                        .entry((dst_tid.round_id, dst_tid.shard_id, key))
+                        .or_insert_with(|| 0);
+                    *value += 1;
+                }
             }
-            total_comm_cost += inbound_cost + outbound_cost;
-        }
-    }
+        }
+        let inbound_cost: u64 = cur_sub_block_inbound_costs
+            .values()
+            .copied()
+            .sum();
+        let outbound_cost: u64 = cur_sub_block_outbound_costs
+            .values()
+            .copied()
+            .sum();
+        println!("MATRIX_REPORT: round={}, shard={}, sub_block_size={}, inbound_cost={}, outbound_cost={}", round_id, shard_id, sub_block_txns.len(), inbound_cost, outbound_cost);
+        if round_id == 0 {
+            assert_eq!(0, inbound_cost);
+        }
+        total_comm_cost += inbound_cost + outbound_cost;
+    };
+
+    for round_id in 0..num_rounds {
+        for (shard_id, sub_block_list) in after_partition.sharded_txns().iter().enumerate() {
+            let sub_block = sub_block_list.get_sub_block(round_id).unwrap();
+            for_each_sub_block(round_id, shard_id, sub_block.start_index, sub_block.transactions_with_deps().as_slice())
+        }
+    }
+    for_each_sub_block(GLOBAL_ROUND_ID, GLOBAL_SHARD_ID, after_partition.num_sharded_txns(), after_partition.global_txns.as_slice());
+
     assert_eq!(HashSet::from_iter(0..num_txns), old_tids_seen);
+    assert_eq!(edge_set_from_src_view.len(), edge_set_from_dst_view.len());
     assert_eq!(edge_set_from_src_view, edge_set_from_dst_view);
     for (_sender, old_tids) in old_tids_by_sender {
         assert!(is_sorted(&old_tids));
@@ -246,8 +257,8 @@
         let result_0 = partitioner.partition(txns.clone(), 10);
         let result_1 = partitioner.partition(txns, 10);
         assert_eq!(result_1, result_0);
-=======
-pub mod test_utils;
+    }
+}
 
 pub struct BlockPartitionerConfig {
     num_shards: usize,
@@ -299,6 +310,5 @@
 impl Default for BlockPartitionerConfig {
     fn default() -> Self {
         Self::new()
->>>>>>> 6c07ab37
     }
 }