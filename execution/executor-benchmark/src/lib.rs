// Copyright © Aptos Foundation
// Parts of the project are originally copyright © Meta Platforms, Inc.
// SPDX-License-Identifier: Apache-2.0

mod account_generator;
pub mod block_preparation;
pub mod db_access;
pub mod db_generator;
mod db_reliable_submitter;
mod ledger_update_stage;
mod metrics;
pub mod native_executor;
pub mod pipeline;
pub mod transaction_committer;
pub mod transaction_executor;
pub mod transaction_generator;

use crate::{
    db_access::DbAccessUtil, pipeline::Pipeline, transaction_committer::TransactionCommitter,
    transaction_executor::TransactionExecutor, transaction_generator::TransactionGenerator,
};
use aptos_block_executor::counters::{self as block_executor_counters, GasType};
use aptos_block_partitioner::v2::counters::BLOCK_PARTITIONING_SECONDS;
use aptos_config::config::{NodeConfig, PrunerConfig};
use aptos_db::AptosDB;
use aptos_executor::{
    block_executor::{BlockExecutor, TransactionBlockExecutor},
    metrics::{
        APTOS_EXECUTOR_COMMIT_BLOCKS_SECONDS, APTOS_EXECUTOR_EXECUTE_BLOCK_SECONDS,
        APTOS_EXECUTOR_LEDGER_UPDATE_SECONDS, APTOS_EXECUTOR_OTHER_TIMERS_SECONDS,
        APTOS_EXECUTOR_VM_EXECUTE_BLOCK_SECONDS, APTOS_PROCESSED_TXNS_OUTPUT_SIZE,
    },
};
use aptos_jellyfish_merkle::metrics::{
    APTOS_JELLYFISH_INTERNAL_ENCODED_BYTES, APTOS_JELLYFISH_LEAF_ENCODED_BYTES,
};
use aptos_logger::{info, warn};
use aptos_metrics_core::Histogram;
use aptos_sdk::types::LocalAccount;
use aptos_storage_interface::{state_view::LatestDbStateCheckpointView, DbReader, DbReaderWriter};
use aptos_transaction_generator_lib::{
    create_txn_generator_creator, TransactionGeneratorCreator, TransactionType,
    TransactionType::NonConflictingCoinTransfer,
};
use db_reliable_submitter::DbReliableTransactionSubmitter;
use pipeline::PipelineConfig;
use std::{
    collections::HashMap,
    fs,
    path::Path,
    sync::{atomic::AtomicUsize, Arc},
    time::Instant,
};
use tokio::runtime::Runtime;

pub fn init_db_and_executor<V>(config: &NodeConfig) -> (DbReaderWriter, BlockExecutor<V>)
where
    V: TransactionBlockExecutor,
{
    let db = DbReaderWriter::new(
        AptosDB::open(
            config.storage.get_dir_paths(),
            false, /* readonly */
            config.storage.storage_pruner_config,
            config.storage.rocksdb_configs,
            false,
            config.storage.buffered_state_target_items,
            config.storage.max_num_nodes_per_lru_cache_shard,
        )
        .expect("DB should open."),
    );

    let executor = BlockExecutor::new(db.clone());

    (db, executor)
}

fn create_checkpoint(
    source_dir: impl AsRef<Path>,
    checkpoint_dir: impl AsRef<Path>,
    enable_storage_sharding: bool,
) {
    // Create rocksdb checkpoint.
    if checkpoint_dir.as_ref().exists() {
        fs::remove_dir_all(checkpoint_dir.as_ref()).unwrap_or(());
    }
    std::fs::create_dir_all(checkpoint_dir.as_ref()).unwrap();

    AptosDB::create_checkpoint(source_dir, checkpoint_dir, enable_storage_sharding)
        .expect("db checkpoint creation fails.");
}

/// Runs the benchmark with given parameters.
#[allow(clippy::too_many_arguments)]
pub fn run_benchmark<V>(
    block_size: usize,
    num_blocks: usize,
    transaction_mix: Option<Vec<(TransactionType, usize)>>,
    mut transactions_per_sender: usize,
    connected_tx_grps: usize,
    shuffle_connected_txns: bool,
    hotspot_probability: Option<f32>,
    num_main_signer_accounts: usize,
    num_additional_dst_pool_accounts: usize,
    source_dir: impl AsRef<Path>,
    checkpoint_dir: impl AsRef<Path>,
    verify_sequence_numbers: bool,
    pruner_config: PrunerConfig,
    enable_storage_sharding: bool,
    pipeline_config: PipelineConfig,
) where
    V: TransactionBlockExecutor + 'static,
{
    create_checkpoint(
        source_dir.as_ref(),
        checkpoint_dir.as_ref(),
        enable_storage_sharding,
    );

    let (mut config, genesis_key) = aptos_genesis::test_utils::test_config();
    config.storage.dir = checkpoint_dir.as_ref().to_path_buf();
    config.storage.storage_pruner_config = pruner_config;
    config.storage.rocksdb_configs.enable_storage_sharding = enable_storage_sharding;

    let (db, executor) = init_db_and_executor::<V>(&config);
    let transaction_generator_creator = transaction_mix.clone().map(|transaction_mix| {
        let num_existing_accounts = TransactionGenerator::read_meta(&source_dir);
        let num_accounts_to_be_loaded = std::cmp::min(
            num_existing_accounts,
            num_main_signer_accounts + num_additional_dst_pool_accounts,
        );

        let mut num_accounts_to_skip = 0;
        for (transaction_type, _) in &transaction_mix {
            if let NonConflictingCoinTransfer{..} = transaction_type {
                // In case of random non-conflicting coin transfer using `P2PTransactionGenerator`,
                // `3*block_size` addresses is required:
                // `block_size` number of signers, and 2 groups of burn-n-recycle recipients used alternatively.
                if num_accounts_to_be_loaded < block_size * 3 {
                    panic!("Cannot guarantee random non-conflicting coin transfer using `P2PTransactionGenerator`.");
                }
                num_accounts_to_skip = block_size;
            }
        }

        let accounts_cache =
            TransactionGenerator::gen_user_account_cache(db.reader.clone(), num_accounts_to_be_loaded, num_accounts_to_skip);
        let (main_signer_accounts, burner_accounts) =
            accounts_cache.split(num_main_signer_accounts);

        init_workload::<V>(
            transaction_mix,
            main_signer_accounts,
            burner_accounts,
            db.clone(),
            // Initialization pipeline is temporary, so needs to be fully committed.
            // No discards/aborts allowed during initialization, even if they are allowed later.
            &PipelineConfig::default(),
        )
    });

    let version = db.reader.get_latest_version().unwrap();

    let (pipeline, block_sender) =
        Pipeline::new(executor, version, &pipeline_config, Some(num_blocks));

    let mut num_accounts_to_load = num_main_signer_accounts;
    if let Some(mix) = &transaction_mix {
        for (transaction_type, _) in mix {
            if let NonConflictingCoinTransfer { .. } = transaction_type {
                // In case of non-conflicting coin transfer,
                // `aptos_executor_benchmark::transaction_generator::TransactionGenerator` needs to hold
                // at least `block_size` number of accounts, all as signer only.
                num_accounts_to_load = block_size;
                if transactions_per_sender > 1 {
                    warn!(
                    "Overriding transactions_per_sender to 1 for non_conflicting_txns_per_block workload"
                );
                    transactions_per_sender = 1;
                }
            }
        }
    }
    let mut generator = TransactionGenerator::new_with_existing_db(
        db.clone(),
        genesis_key,
        block_sender,
        source_dir,
        Some(num_accounts_to_load),
        pipeline_config.num_generator_workers,
    );

    let mut start_time = Instant::now();
    let start_gas_measurement = GasMeasuring::start();
    let start_output_size = APTOS_PROCESSED_TXNS_OUTPUT_SIZE.get();
    let start_partitioning_total = BLOCK_PARTITIONING_SECONDS.get_sample_sum();
    let start_execution_total = APTOS_EXECUTOR_EXECUTE_BLOCK_SECONDS.get_sample_sum();
    let start_vm_only = APTOS_EXECUTOR_VM_EXECUTE_BLOCK_SECONDS.get_sample_sum();
    let other_labels = vec![
        ("1.", true, "verified_state_view"),
        ("2.", true, "state_checkpoint"),
        ("2.1.", false, "sort_transactions"),
        ("2.2.", false, "calculate_for_transaction_block"),
        ("2.2.1.", false, "get_sharded_state_updates"),
        ("2.2.2.", false, "calculate_block_state_updates"),
        ("2.2.3.", false, "calculate_usage"),
        ("2.2.4.", false, "make_checkpoint"),
    ];

    let start_by_other = other_labels
        .iter()
        .map(|(_prefix, _top_level, other_label)| {
            (
                other_label.to_string(),
                APTOS_EXECUTOR_OTHER_TIMERS_SECONDS
                    .with_label_values(&[other_label])
                    .get_sample_sum(),
            )
        })
        .collect::<HashMap<_, _>>();
    let start_ledger_update_total = APTOS_EXECUTOR_LEDGER_UPDATE_SECONDS.get_sample_sum();
    let start_commit_total = APTOS_EXECUTOR_COMMIT_BLOCKS_SECONDS.get_sample_sum();

    let start_vm_time = APTOS_EXECUTOR_VM_EXECUTE_BLOCK_SECONDS.get_sample_sum();
    if let Some(transaction_generator_creator) = transaction_generator_creator {
        generator.run_workload(
            block_size,
            num_blocks,
            transaction_generator_creator,
            transactions_per_sender,
        );
    } else {
        generator.run_transfer(
            block_size,
            num_blocks,
            transactions_per_sender,
            connected_tx_grps,
            shuffle_connected_txns,
            hotspot_probability,
        );
    }
    if pipeline_config.delay_execution_start {
        start_time = Instant::now();
    }
    pipeline.start_execution();
    generator.drop_sender();
    pipeline.join();

    let elapsed = start_time.elapsed().as_secs_f64();
    let delta_v = (db.reader.get_latest_version().unwrap() - version) as f64;
    let delta_gas = start_gas_measurement.end();
    let delta_output_size = APTOS_PROCESSED_TXNS_OUTPUT_SIZE.get() - start_output_size;

    let delta_vm_time = APTOS_EXECUTOR_VM_EXECUTE_BLOCK_SECONDS.get_sample_sum() - start_vm_time;
    info!(
        "VM execution TPS {} txn/s; ({} / {})",
        (delta_v / delta_vm_time) as usize,
        delta_v,
        delta_vm_time
    );
    info!(
        "Executed workload {}",
        if let Some(mix) = transaction_mix {
            format!("{:?} via txn generator", mix)
        } else {
            "raw transfer".to_string()
        }
    );
    info!("Overall TPS: {} txn/s", delta_v / elapsed);
    info!("Overall GPS: {} gas/s", delta_gas.gas / elapsed);
    info!("Overall ioGPS: {} gas/s", delta_gas.io_gas / elapsed);
    info!(
        "Overall executionGPS: {} gas/s",
        delta_gas.execution_gas / elapsed
    );
    info!(
        "Overall GPT: {} gas/txn",
        delta_gas.gas / (delta_gas.gas_count as f64).max(1.0)
    );
    info!(
        "Overall output: {} bytes/s",
        delta_output_size as f64 / elapsed
    );

    let time_in_partitioning =
        BLOCK_PARTITIONING_SECONDS.get_sample_sum() - start_partitioning_total;

    info!(
        "Overall fraction of total: {:.3} in partitioning (component TPS: {})",
        time_in_partitioning / elapsed,
        delta_v / time_in_partitioning
    );

    let time_in_execution =
        APTOS_EXECUTOR_EXECUTE_BLOCK_SECONDS.get_sample_sum() - start_execution_total;
    info!(
        "Overall fraction of total: {:.3} in execution (component TPS: {})",
        time_in_execution / elapsed,
        delta_v / time_in_execution
    );
    let time_in_vm = APTOS_EXECUTOR_VM_EXECUTE_BLOCK_SECONDS.get_sample_sum() - start_vm_only;
    info!(
        "Overall fraction of execution {:.3} in VM (component TPS: {})",
        time_in_vm / time_in_execution,
        delta_v / time_in_vm
    );
    for (prefix, top_level, other_label) in other_labels {
        let time_in_label = APTOS_EXECUTOR_OTHER_TIMERS_SECONDS
            .with_label_values(&[other_label])
            .get_sample_sum()
            - start_by_other.get(other_label).unwrap();
        if top_level || time_in_label / time_in_execution > 0.01 {
            info!(
                "Overall fraction of execution {:.3} in {} {} (component TPS: {})",
                time_in_label / time_in_execution,
                prefix,
                other_label,
                delta_v / time_in_label
            );
        }
    }

    let time_in_ledger_update =
        APTOS_EXECUTOR_LEDGER_UPDATE_SECONDS.get_sample_sum() - start_ledger_update_total;
    info!(
        "Overall fraction of total: {:.3} in ledger update (component TPS: {})",
        time_in_ledger_update / elapsed,
        delta_v / time_in_ledger_update
    );

    let time_in_commit = APTOS_EXECUTOR_COMMIT_BLOCKS_SECONDS.get_sample_sum() - start_commit_total;
    info!(
        "Overall fraction of total: {:.4} in commit (component TPS: {})",
        time_in_commit / elapsed,
        delta_v / time_in_commit
    );

    if verify_sequence_numbers {
        generator.verify_sequence_numbers(db.reader.clone());
    }
    log_total_supply(&db.reader);
}

fn init_workload<V>(
    transaction_mix: Vec<(TransactionType, usize)>,
    mut main_signer_accounts: Vec<LocalAccount>,
    burner_accounts: Vec<LocalAccount>,
    db: DbReaderWriter,
    pipeline_config: &PipelineConfig,
) -> Box<dyn TransactionGeneratorCreator>
where
    V: TransactionBlockExecutor + 'static,
{
    let version = db.reader.get_latest_version().unwrap();
    let (pipeline, block_sender) = Pipeline::<V>::new(
        BlockExecutor::new(db.clone()),
        version,
        pipeline_config,
        None,
    );

    let runtime = Runtime::new().unwrap();
    let transaction_factory = TransactionGenerator::create_transaction_factory();

    let (txn_generator_creator, _address_pool, _account_pool) = runtime.block_on(async {
        let phase = Arc::new(AtomicUsize::new(0));

        let db_gen_init_transaction_executor = DbReliableTransactionSubmitter {
            db: db.clone(),
            block_sender,
        };

        create_txn_generator_creator(
            &[transaction_mix],
            &mut main_signer_accounts,
            burner_accounts,
            &db_gen_init_transaction_executor,
            &transaction_factory,
            &transaction_factory,
            phase,
        )
        .await
    });

    pipeline.join();

    txn_generator_creator
}

pub fn add_accounts<V>(
    num_new_accounts: usize,
    init_account_balance: u64,
    block_size: usize,
    source_dir: impl AsRef<Path>,
    checkpoint_dir: impl AsRef<Path>,
    pruner_config: PrunerConfig,
    verify_sequence_numbers: bool,
    enable_storage_sharding: bool,
    pipeline_config: PipelineConfig,
) where
    V: TransactionBlockExecutor + 'static,
{
    assert!(source_dir.as_ref() != checkpoint_dir.as_ref());
    create_checkpoint(
        source_dir.as_ref(),
        checkpoint_dir.as_ref(),
        enable_storage_sharding,
    );
    add_accounts_impl::<V>(
        num_new_accounts,
        init_account_balance,
        block_size,
        source_dir,
        checkpoint_dir,
        pruner_config,
        verify_sequence_numbers,
        enable_storage_sharding,
        pipeline_config,
    );
}

fn add_accounts_impl<V>(
    num_new_accounts: usize,
    init_account_balance: u64,
    block_size: usize,
    source_dir: impl AsRef<Path>,
    output_dir: impl AsRef<Path>,
    pruner_config: PrunerConfig,
    verify_sequence_numbers: bool,
    enable_storage_sharding: bool,
    pipeline_config: PipelineConfig,
) where
    V: TransactionBlockExecutor + 'static,
{
    let (mut config, genesis_key) = aptos_genesis::test_utils::test_config();
    config.storage.dir = output_dir.as_ref().to_path_buf();
    config.storage.storage_pruner_config = pruner_config;
    config.storage.rocksdb_configs.enable_storage_sharding = enable_storage_sharding;
    let (db, executor) = init_db_and_executor::<V>(&config);

    let start_version = db.reader.get_latest_version().unwrap();

    let (pipeline, block_sender) = Pipeline::new(
        executor,
        start_version,
        &pipeline_config,
        Some(1 + num_new_accounts / block_size * 101 / 100),
    );

    let mut generator = TransactionGenerator::new_with_existing_db(
        db.clone(),
        genesis_key,
        block_sender,
        &source_dir,
        None,
        pipeline_config.num_generator_workers,
    );

    let start_time = Instant::now();
    generator.run_mint(
        db.reader.clone(),
        generator.num_existing_accounts(),
        num_new_accounts,
        init_account_balance,
        block_size,
    );
    pipeline.start_execution();
    generator.drop_sender();
    pipeline.join();

    let elapsed = start_time.elapsed().as_secs_f32();
    let now_version = db.reader.get_latest_version().unwrap();
    let delta_v = now_version - start_version;
    info!(
        "Overall TPS: create_db: account creation: {} txn/s",
        delta_v as f32 / elapsed,
    );

    if verify_sequence_numbers {
        println!("Verifying sequence numbers...");
        // Do a sanity check on the sequence number to make sure all transactions are committed.
        generator.verify_sequence_numbers(db.reader.clone());
    }

    println!(
        "Created {} new accounts. Now at version {}, total # of accounts {}.",
        num_new_accounts,
        now_version,
        generator.num_existing_accounts() + num_new_accounts,
    );

    log_total_supply(&db.reader);

    // Write metadata
    generator.write_meta(&output_dir, num_new_accounts);

    println!(
        "Total written internal nodes value size: {} bytes",
        APTOS_JELLYFISH_INTERNAL_ENCODED_BYTES.get()
    );
    println!(
        "Total written leaf nodes value size: {} bytes",
        APTOS_JELLYFISH_LEAF_ENCODED_BYTES.get()
    );
}

struct GasMeasurement {
    pub gas: f64,

    pub io_gas: f64,
    pub execution_gas: f64,

    pub gas_count: u64,
}

impl GasMeasurement {
    pub fn sequential_gas_counter(gas_type: &str) -> Histogram {
        block_executor_counters::TXN_GAS
            .with_label_values(&[block_executor_counters::Mode::SEQUENTIAL, gas_type])
    }

    pub fn parallel_gas_counter(gas_type: &str) -> Histogram {
        block_executor_counters::TXN_GAS
            .with_label_values(&[block_executor_counters::Mode::PARALLEL, gas_type])
    }

    pub fn now() -> GasMeasurement {
        let gas = Self::sequential_gas_counter(GasType::NON_STORAGE_GAS).get_sample_sum()
            + Self::parallel_gas_counter(GasType::NON_STORAGE_GAS).get_sample_sum();
        let io_gas = Self::sequential_gas_counter(GasType::IO_GAS).get_sample_sum()
            + Self::parallel_gas_counter(GasType::IO_GAS).get_sample_sum();
        let execution_gas = Self::sequential_gas_counter(GasType::EXECUTION_GAS).get_sample_sum()
            + Self::parallel_gas_counter(GasType::EXECUTION_GAS).get_sample_sum();

        let gas_count = Self::sequential_gas_counter(GasType::NON_STORAGE_GAS).get_sample_count()
            + Self::parallel_gas_counter(GasType::NON_STORAGE_GAS).get_sample_count();

        Self {
            gas,
            io_gas,
            execution_gas,
            gas_count,
        }
    }
}

struct GasMeasuring {
    start: GasMeasurement,
}

impl GasMeasuring {
    pub fn start() -> Self {
        Self {
            start: GasMeasurement::now(),
        }
    }

    pub fn end(self) -> GasMeasurement {
        let end = GasMeasurement::now();

        GasMeasurement {
            gas: end.gas - self.start.gas,
            io_gas: end.io_gas - self.start.io_gas,
            execution_gas: end.execution_gas - self.start.execution_gas,
            gas_count: end.gas_count - self.start.gas_count,
        }
    }
}

#[cfg(test)]
mod tests {
    use crate::{native_executor::NativeExecutor, pipeline::PipelineConfig};
    use aptos_config::config::NO_OP_STORAGE_PRUNER_CONFIG;
    use aptos_executor::block_executor::TransactionBlockExecutor;
    use aptos_temppath::TempPath;
    use aptos_transaction_generator_lib::args::TransactionTypeArg;
    use aptos_vm::AptosVM;

    fn test_generic_benchmark<E>(
        transaction_type: Option<TransactionTypeArg>,
        verify_sequence_numbers: bool,
    ) where
        E: TransactionBlockExecutor + 'static,
    {
        aptos_logger::Logger::new().init();

        let storage_dir = TempPath::new();
        let checkpoint_dir = TempPath::new();

        println!("db_generator::create_db_with_accounts");

        crate::db_generator::create_db_with_accounts::<E>(
            100, /* num_accounts */
            // TODO(Gas): double check if this is correct
            100_000_000, /* init_account_balance */
            5,           /* block_size */
            storage_dir.as_ref(),
            NO_OP_STORAGE_PRUNER_CONFIG, /* prune_window */
            verify_sequence_numbers,
            false,
            PipelineConfig::default(),
        );

        println!("run_benchmark");

        super::run_benchmark::<E>(
            6, /* block_size */
            5, /* num_blocks */
            transaction_type.map(|t| vec![(t.materialize(2, false), 1)]),
            2,     /* transactions per sender */
            0,     /* connected txn groups in a block */
            false, /* shuffle the connected txns in a block */
            None,  /* maybe_hotspot_probability */
            25,    /* num_main_signer_accounts */
            30,    /* num_dst_pool_accounts */
            storage_dir.as_ref(),
            checkpoint_dir,
            verify_sequence_numbers,
            NO_OP_STORAGE_PRUNER_CONFIG,
            false,
            PipelineConfig::default(),
        );
    }

    #[test]
    fn test_benchmark() {
        test_generic_benchmark::<AptosVM>(None, true);
    }

    #[test]
    fn test_benchmark_transaction() {
<<<<<<< HEAD
        AptosVM::set_concurrency_level_once(4);
        test_generic_benchmark::<AptosVM>(Some(TransactionTypeArg::TokenV2AmbassadorMint), true);
=======
        test_generic_benchmark::<AptosVM>(
            Some(TransactionTypeArg::SmartTablePicture30KWith200Change),
            true,
        );
>>>>>>> eeabf6fd
    }

    #[test]
    fn test_native_benchmark() {
        // correct execution not yet implemented, so cannot be checked for validity
        test_generic_benchmark::<NativeExecutor>(None, false);
    }
}

fn log_total_supply(db_reader: &Arc<dyn DbReader>) {
    let total_supply =
        DbAccessUtil::get_total_supply(&db_reader.latest_state_checkpoint_view().unwrap()).unwrap();
    info!("total supply is {:?} octas", total_supply)
}<|MERGE_RESOLUTION|>--- conflicted
+++ resolved
@@ -629,15 +629,8 @@
 
     #[test]
     fn test_benchmark_transaction() {
-<<<<<<< HEAD
         AptosVM::set_concurrency_level_once(4);
         test_generic_benchmark::<AptosVM>(Some(TransactionTypeArg::TokenV2AmbassadorMint), true);
-=======
-        test_generic_benchmark::<AptosVM>(
-            Some(TransactionTypeArg::SmartTablePicture30KWith200Change),
-            true,
-        );
->>>>>>> eeabf6fd
     }
 
     #[test]
