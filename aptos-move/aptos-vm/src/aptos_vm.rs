// Copyright © Aptos Foundation
// Parts of the project are originally copyright © Meta Platforms, Inc.
// SPDX-License-Identifier: Apache-2.0

use crate::{
    aptos_vm_impl::{get_transaction_output, AptosVMImpl},
    block_executor::{AptosTransactionOutput, BlockAptosVM},
    counters::*,
    data_cache::{AsMoveResolver, StorageAdapter},
    errors::expect_only_successful_execution,
    move_vm_ext::{
        get_max_binary_format_version, AptosMoveResolver, RespawnedSession, SessionExt, SessionId,
    },
    sharded_block_executor::{executor_client::ExecutorClient, ShardedBlockExecutor},
    system_module_names::*,
    transaction_metadata::TransactionMetadata,
    verifier, VMExecutor, VMSimulator, VMValidator,
};
use anyhow::{anyhow, Result};
use aptos_block_executor::txn_commit_hook::NoOpTransactionCommitHook;
use aptos_crypto::HashValue;
use aptos_framework::natives::code::PublishRequest;
use aptos_gas_algebra::Gas;
use aptos_gas_meter::{AptosGasMeter, StandardGasAlgebra, StandardGasMeter};
use aptos_gas_schedule::VMGasParameters;
use aptos_logger::{enabled, prelude::*, Level};
use aptos_memory_usage_tracker::MemoryTrackedGasMeter;
use aptos_state_view::StateView;
use aptos_types::{
    account_config,
    account_config::new_block_event_key,
    block_executor::partitioner::PartitionedTransactions,
    block_metadata::BlockMetadata,
    fee_statement::FeeStatement,
    on_chain_config::{new_epoch_event_key, FeatureFlag, TimedFeatureOverride},
    transaction::{
        signature_verified_transaction::SignatureVerifiedTransaction,
        EntryFunction, ExecutionError, ExecutionStatus, ModuleBundle, Multisig,
        MultisigTransactionPayload, SignatureCheckedTransaction, SignedTransaction,
        Transaction::{
            BlockMetadata as BlockMetadataTransaction, GenesisTransaction, StateCheckpoint,
            UserTransaction,
        },
        TransactionOutput, TransactionPayload, TransactionStatus, VMValidatorResult,
        WriteSetPayload,
    },
    vm_status::{AbortLocation, StatusCode, VMStatus},
};
use aptos_utils::{aptos_try, return_on_failure};
use aptos_vm_logging::{log_schema::AdapterLogSchema, speculative_error, speculative_log};
use aptos_vm_types::{
    change_set::VMChangeSet,
    output::VMOutput,
    resolver::{ExecutorView, ResourceGroupView},
    storage::{ChangeSetConfigs, StorageGasParameters},
};
use fail::fail_point;
use move_binary_format::{
    access::ModuleAccess,
    compatibility::Compatibility,
    deserializer::DeserializerConfig,
    errors::{verification_error, Location, PartialVMError, VMError, VMResult},
    file_format_common::{IDENTIFIER_SIZE_MAX, LEGACY_IDENTIFIER_SIZE_MAX},
    CompiledModule, IndexKind,
};
use move_core_types::{
    account_address::AccountAddress,
    ident_str,
    identifier::Identifier,
    language_storage::{ModuleId, TypeTag},
    transaction_argument::convert_txn_args,
    value::{serialize_values, MoveValue},
    vm_status::StatusType,
};
use move_vm_runtime::session::SerializedReturnValues;
use move_vm_types::gas::UnmeteredGasMeter;
use num_cpus;
use once_cell::sync::{Lazy, OnceCell};
use std::{
    cmp::{max, min},
    collections::{BTreeMap, BTreeSet},
    marker::Sync,
    sync::{
        atomic::{AtomicBool, Ordering},
        Arc,
    },
};

static EXECUTION_CONCURRENCY_LEVEL: OnceCell<usize> = OnceCell::new();
static NUM_EXECUTION_SHARD: OnceCell<usize> = OnceCell::new();
static NUM_PROOF_READING_THREADS: OnceCell<usize> = OnceCell::new();
static PARANOID_TYPE_CHECKS: OnceCell<bool> = OnceCell::new();
static PROCESSED_TRANSACTIONS_DETAILED_COUNTERS: OnceCell<bool> = OnceCell::new();
static TIMED_FEATURE_OVERRIDE: OnceCell<TimedFeatureOverride> = OnceCell::new();

// TODO: Don't expose this in AptosVM, and use only in BlockAptosVM!
pub static RAYON_EXEC_POOL: Lazy<Arc<rayon::ThreadPool>> = Lazy::new(|| {
    Arc::new(
        rayon::ThreadPoolBuilder::new()
            .num_threads(num_cpus::get())
            .thread_name(|index| format!("par_exec-{}", index))
            .build()
            .unwrap(),
    )
});

/// Remove this once the bundle is removed from the code.
static MODULE_BUNDLE_DISALLOWED: AtomicBool = AtomicBool::new(true);
pub fn allow_module_bundle_for_test() {
    MODULE_BUNDLE_DISALLOWED.store(false, Ordering::Relaxed);
}

pub struct AptosVM {
    is_simulation: bool,
    // TODO: Remove implementation and move it to this file.
    pub(crate) vm_impl: AptosVMImpl,
}

macro_rules! unwrap_or_discard {
    ($res:expr) => {
        match $res {
            Ok(s) => s,
            Err(e) => return discard_error_vm_status(e),
        }
    };
}

pub(crate) fn discard_error_vm_status(vm_status: VMStatus) -> (VMStatus, VMOutput) {
    let vm_output =
        VMOutput::empty_with_status(TransactionStatus::Discard(vm_status.status_code()));
    (vm_status, vm_output)
}

impl AptosVM {
    pub fn new(resolver: &impl AptosMoveResolver) -> Self {
        Self {
            is_simulation: false,
            vm_impl: AptosVMImpl::new(resolver),
        }
    }

    pub fn for_simulation(mut self) -> Self {
        self.is_simulation = true;
        self
    }

    /// Sets execution concurrency level when invoked the first time.
    pub fn set_concurrency_level_once(mut concurrency_level: usize) {
        concurrency_level = min(concurrency_level, num_cpus::get());
        // Only the first call succeeds, due to OnceCell semantics.
        EXECUTION_CONCURRENCY_LEVEL.set(concurrency_level).ok();
    }

    /// Get the concurrency level if already set, otherwise return default 1
    /// (sequential execution).
    ///
    /// The concurrency level is fixed to 1 if gas profiling is enabled.
    pub fn get_concurrency_level() -> usize {
        match EXECUTION_CONCURRENCY_LEVEL.get() {
            Some(concurrency_level) => *concurrency_level,
            None => 1,
        }
    }

    pub fn set_num_shards_once(mut num_shards: usize) {
        num_shards = max(num_shards, 1);
        // Only the first call succeeds, due to OnceCell semantics.
        NUM_EXECUTION_SHARD.set(num_shards).ok();
    }

    pub fn get_num_shards() -> usize {
        match NUM_EXECUTION_SHARD.get() {
            Some(num_shards) => *num_shards,
            None => 1,
        }
    }

    /// Sets runtime config when invoked the first time.
    pub fn set_paranoid_type_checks(enable: bool) {
        // Only the first call succeeds, due to OnceCell semantics.
        PARANOID_TYPE_CHECKS.set(enable).ok();
    }

    /// Get the paranoid type check flag if already set, otherwise return default true
    pub fn get_paranoid_checks() -> bool {
        match PARANOID_TYPE_CHECKS.get() {
            Some(enable) => *enable,
            None => true,
        }
    }

    // Set the override profile for timed features.
    pub fn set_timed_feature_override(profile: TimedFeatureOverride) {
        TIMED_FEATURE_OVERRIDE.set(profile).ok();
    }

    pub fn get_timed_feature_override() -> Option<TimedFeatureOverride> {
        TIMED_FEATURE_OVERRIDE.get().cloned()
    }

    /// Sets the # of async proof reading threads.
    pub fn set_num_proof_reading_threads_once(mut num_threads: usize) {
        // TODO(grao): Do more analysis to tune this magic number.
        num_threads = min(num_threads, 256);
        // Only the first call succeeds, due to OnceCell semantics.
        NUM_PROOF_READING_THREADS.set(num_threads).ok();
    }

    /// Returns the # of async proof reading threads if already set, otherwise return default value
    /// (32).
    pub fn get_num_proof_reading_threads() -> usize {
        match NUM_PROOF_READING_THREADS.get() {
            Some(num_threads) => *num_threads,
            None => 32,
        }
    }

    /// Sets additional details in counters when invoked the first time.
    pub fn set_processed_transactions_detailed_counters() {
        // Only the first call succeeds, due to OnceCell semantics.
        PROCESSED_TRANSACTIONS_DETAILED_COUNTERS.set(true).ok();
    }

    /// Get whether we should capture additional details in counters
    pub fn get_processed_transactions_detailed_counters() -> bool {
        match PROCESSED_TRANSACTIONS_DETAILED_COUNTERS.get() {
            Some(value) => *value,
            None => false,
        }
    }

    /// Returns the internal gas schedule if it has been loaded, or an error if it hasn't.
    #[cfg(any(test, feature = "testing"))]
    pub fn gas_params(&self) -> Result<&aptos_gas_schedule::AptosGasParameters, VMStatus> {
        let log_context = AdapterLogSchema::new(aptos_state_view::StateViewId::Miscellaneous, 0);
        self.vm_impl.get_gas_parameters(&log_context)
    }

    /// Generates a transaction output for a transaction that encountered errors during the
    /// execution process. This is public for now only for tests.
    pub fn failed_transaction_cleanup(
        &self,
        error_code: VMStatus,
        gas_meter: &impl AptosGasMeter,
        txn_data: &TransactionMetadata,
        resolver: &impl AptosMoveResolver,
        log_context: &AdapterLogSchema,
        change_set_configs: &ChangeSetConfigs,
    ) -> VMOutput {
        self.failed_transaction_cleanup_and_keep_vm_status(
            error_code,
            gas_meter,
            txn_data,
            resolver,
            log_context,
            change_set_configs,
        )
        .1
    }

    pub fn as_move_resolver<'r, R: ExecutorView>(
        &self,
        executor_view: &'r R,
    ) -> StorageAdapter<'r, R> {
        StorageAdapter::new_with_config(
            executor_view,
            self.vm_impl.get_gas_feature_version(),
            self.vm_impl.get_features(),
            None,
        )
    }

    pub fn as_move_resolver_with_group_view<'r, R: ExecutorView + ResourceGroupView>(
        &self,
        executor_view: &'r R,
    ) -> StorageAdapter<'r, R> {
        StorageAdapter::new_with_config(
            executor_view,
            self.vm_impl.get_gas_feature_version(),
            self.vm_impl.get_features(),
            Some(executor_view),
        )
    }

    fn fee_statement_from_gas_meter(
        txn_data: &TransactionMetadata,
        gas_meter: &impl AptosGasMeter,
        storage_fee_refund: u64,
    ) -> FeeStatement {
        let gas_used = txn_data
            .max_gas_amount()
            .checked_sub(gas_meter.balance())
            .expect("Balance should always be less than or equal to max gas amount");
        FeeStatement::new(
            gas_used.into(),
            u64::from(gas_meter.execution_gas_used()),
            u64::from(gas_meter.io_gas_used()),
            u64::from(gas_meter.storage_fee_used()),
            storage_fee_refund,
        )
    }

    fn failed_transaction_cleanup_and_keep_vm_status(
        &self,
        error_code: VMStatus,
        gas_meter: &impl AptosGasMeter,
        txn_data: &TransactionMetadata,
        resolver: &impl AptosMoveResolver,
        log_context: &AdapterLogSchema,
        change_set_configs: &ChangeSetConfigs,
    ) -> (VMStatus, VMOutput) {
        // Clear side effects: create new session and clear refunds from fee statement.
        let mut session = self
            .vm_impl
            .new_session(resolver, SessionId::epilogue_meta(txn_data));
        let fee_statement = AptosVM::fee_statement_from_gas_meter(txn_data, gas_meter, 0);

        match TransactionStatus::from_vm_status(
            error_code.clone(),
            self.vm_impl
                .get_features()
                .is_enabled(FeatureFlag::CHARGE_INVARIANT_VIOLATION),
        ) {
            TransactionStatus::Keep(status) => {
                // Inject abort info if available.
                let status = match status {
                    ExecutionStatus::MoveAbort {
                        location: AbortLocation::Module(module),
                        code,
                        ..
                    } => {
                        let info = self.vm_impl.extract_abort_info(&module, code);
                        ExecutionStatus::MoveAbort {
                            location: AbortLocation::Module(module),
                            code,
                            info,
                        }
                    },
                    _ => status,
                };
                // The transaction should be charged for gas, so run the epilogue to do that.
                // This is running in a new session that drops any side effects from the
                // attempted transaction (e.g., spending funds that were needed to pay for gas),
                // so even if the previous failure occurred while running the epilogue, it
                // should not fail now. If it somehow fails here, there is no choice but to
                // discard the transaction.
                if let Err(e) = self.vm_impl.run_failure_epilogue(
                    &mut session,
                    gas_meter.balance(),
                    fee_statement,
                    txn_data,
                    log_context,
                ) {
                    return discard_error_vm_status(e);
                }
                let txn_output =
                    get_transaction_output(session, fee_statement, status, change_set_configs)
                        .unwrap_or_else(|e| discard_error_vm_status(e).1);
                (error_code, txn_output)
            },
            TransactionStatus::Discard(status) => {
                discard_error_vm_status(VMStatus::error(status, None))
            },
            TransactionStatus::Retry => unreachable!(),
        }
    }

    fn success_transaction_cleanup(
        &self,
        mut respawned_session: RespawnedSession,
        gas_meter: &impl AptosGasMeter,
        txn_data: &TransactionMetadata,
        log_context: &AdapterLogSchema,
        change_set_configs: &ChangeSetConfigs,
    ) -> Result<(VMStatus, VMOutput), VMStatus> {
        let fee_statement = AptosVM::fee_statement_from_gas_meter(
            txn_data,
            gas_meter,
            u64::from(respawned_session.get_storage_fee_refund()),
        );
        respawned_session.execute(|session| {
            self.vm_impl.run_success_epilogue(
                session,
                gas_meter.balance(),
                fee_statement,
                txn_data,
                log_context,
            )
        })?;
        let change_set = respawned_session.finish(change_set_configs)?;
        let output = VMOutput::new(
            change_set,
            fee_statement,
            TransactionStatus::Keep(ExecutionStatus::Success),
        );

        Ok((VMStatus::Executed, output))
    }

    fn validate_and_execute_entry_function(
        &self,
        session: &mut SessionExt,
        gas_meter: &mut impl AptosGasMeter,
        senders: Vec<AccountAddress>,
        script_fn: &EntryFunction,
    ) -> Result<SerializedReturnValues, VMStatus> {
        let function = session.load_function(
            script_fn.module(),
            script_fn.function(),
            script_fn.ty_args(),
        )?;
        let struct_constructors = self
            .vm_impl
            .get_features()
            .is_enabled(FeatureFlag::STRUCT_CONSTRUCTORS);
        let args = verifier::transaction_arg_validation::validate_combine_signer_and_txn_args(
            session,
            senders,
            script_fn.args().to_vec(),
            &function,
            struct_constructors,
        )?;
        Ok(session.execute_entry_function(
            script_fn.module(),
            script_fn.function(),
            script_fn.ty_args().to_vec(),
            args,
            gas_meter,
        )?)
    }

    fn execute_script_or_entry_function(
        &self,
        resolver: &impl AptosMoveResolver,
        mut session: SessionExt,
        gas_meter: &mut impl AptosGasMeter,
        txn_data: &TransactionMetadata,
        payload: &TransactionPayload,
        log_context: &AdapterLogSchema,
        new_published_modules_loaded: &mut bool,
        change_set_configs: &ChangeSetConfigs,
    ) -> Result<(VMStatus, VMOutput), VMStatus> {
        fail_point!("move_adapter::execute_script_or_entry_function", |_| {
            Err(VMStatus::Error {
                status_code: StatusCode::UNKNOWN_INVARIANT_VIOLATION_ERROR,
                sub_status: Some(move_core_types::vm_status::sub_status::unknown_invariant_violation::EPARANOID_FAILURE),
                message: None,
            })
        });

        // Run the execution logic
        {
            gas_meter.charge_intrinsic_gas_for_transaction(txn_data.transaction_size())?;

            match payload {
                TransactionPayload::Script(script) => {
                    let loaded_func =
                        session.load_script(script.code(), script.ty_args().to_vec())?;
                    // Gerardo: consolidate the extended validation to verifier.
                    verifier::event_validation::verify_no_event_emission_in_script(
                        script.code(),
                        &session.get_vm_config().deserializer_config,
                    )?;

                    let args =
                        verifier::transaction_arg_validation::validate_combine_signer_and_txn_args(
                            &mut session,
                            txn_data.senders(),
                            convert_txn_args(script.args()),
                            &loaded_func,
                            self.vm_impl
                                .get_features()
                                .is_enabled(FeatureFlag::STRUCT_CONSTRUCTORS),
                        )?;
                    session.execute_script(
                        script.code(),
                        script.ty_args().to_vec(),
                        args,
                        gas_meter,
                    )?;
                },
                TransactionPayload::EntryFunction(script_fn) => {
                    self.validate_and_execute_entry_function(
                        &mut session,
                        gas_meter,
                        txn_data.senders(),
                        script_fn,
                    )?;
                },

                // Not reachable as this function should only be invoked for entry or script
                // transaction payload.
                _ => {
                    return Err(VMStatus::error(StatusCode::UNREACHABLE, None));
                },
            };

            self.resolve_pending_code_publish(
                &mut session,
                gas_meter,
                new_published_modules_loaded,
            )?;

            let respawned_session = self.charge_change_set_and_respawn_session(
                session,
                resolver,
                gas_meter,
                change_set_configs,
                txn_data,
            )?;

            self.success_transaction_cleanup(
                respawned_session,
                gas_meter,
                txn_data,
                log_context,
                change_set_configs,
            )
        }
    }

    fn charge_change_set_and_respawn_session<'r, 'l>(
        &'l self,
        session: SessionExt,
        resolver: &'r impl AptosMoveResolver,
        gas_meter: &mut impl AptosGasMeter,
        change_set_configs: &ChangeSetConfigs,
        txn_data: &TransactionMetadata,
    ) -> Result<RespawnedSession<'r, 'l>, VMStatus> {
        let mut change_set = session.finish(change_set_configs)?;

        for (key, op) in change_set.write_set_iter() {
            gas_meter.charge_io_gas_for_write(key, op)?;
        }
        // TODO[agg_v2](fix): Charge SnapshotDerived (string concat) based on length,
        // as charge below charges based on non-exchanged writes (i.e. identifier being in the read_op)
        // Do we want to charge delayed field changes also?
        for (key, (read_op, _)) in change_set.reads_needing_delayed_field_exchange().iter() {
            gas_meter.charge_io_gas_for_write(key, read_op)?;
        }
        for (key, group_write) in change_set.resource_group_write_set().iter() {
            gas_meter.charge_io_gas_for_group_write(key, group_write)?;
        }

        let mut storage_refund = gas_meter.process_storage_fee_for_all(
            &mut change_set,
            txn_data.transaction_size,
            txn_data.gas_unit_price,
        )?;
        if !self
            .vm_impl
            .get_features()
            .is_storage_deletion_refund_enabled()
        {
            storage_refund = 0.into();
        }

        // TODO[agg_v1](fix): Charge for aggregator writes
        let session_id = SessionId::epilogue_meta(txn_data);
        RespawnedSession::spawn(self, session_id, resolver, change_set, storage_refund)
    }

    // Execute a multisig transaction:
    // 1. Obtain the payload of the transaction to execute. This could have been stored on chain
    // when the multisig transaction was created.
    // 2. Execute the target payload. If this fails, discard the session and keep the gas meter and
    // failure object. In case of success, keep the session and also do any necessary module publish
    // cleanup.
    // 3. Call post transaction cleanup function in multisig account module with the result from (2)
    fn execute_multisig_transaction(
        &self,
        resolver: &impl AptosMoveResolver,
        mut session: SessionExt,
        gas_meter: &mut impl AptosGasMeter,
        txn_data: &TransactionMetadata,
        txn_payload: &Multisig,
        log_context: &AdapterLogSchema,
        new_published_modules_loaded: &mut bool,
        change_set_configs: &ChangeSetConfigs,
    ) -> Result<(VMStatus, VMOutput), VMStatus> {
        fail_point!("move_adapter::execute_multisig_transaction", |_| {
            Err(VMStatus::error(
                StatusCode::UNKNOWN_INVARIANT_VIOLATION_ERROR,
                None,
            ))
        });

        gas_meter.charge_intrinsic_gas_for_transaction(txn_data.transaction_size())?;

        // Step 1: Obtain the payload. If any errors happen here, the entire transaction should fail
        let invariant_violation_error = || {
            PartialVMError::new(StatusCode::UNKNOWN_INVARIANT_VIOLATION_ERROR)
                .with_message("MultiSig transaction error".to_string())
                .finish(Location::Undefined)
        };
        let provided_payload = if let Some(payload) = &txn_payload.transaction_payload {
            bcs::to_bytes(&payload).map_err(|_| invariant_violation_error())?
        } else {
            // Default to empty bytes if payload is not provided.
            bcs::to_bytes::<Vec<u8>>(&vec![]).map_err(|_| invariant_violation_error())?
        };
        // Failures here will be propagated back.
        let payload_bytes: Vec<Vec<u8>> = session
            .execute_function_bypass_visibility(
                &MULTISIG_ACCOUNT_MODULE,
                GET_NEXT_TRANSACTION_PAYLOAD,
                vec![],
                serialize_values(&vec![
                    MoveValue::Address(txn_payload.multisig_address),
                    MoveValue::vector_u8(provided_payload),
                ]),
                gas_meter,
            )?
            .return_values
            .into_iter()
            .map(|(bytes, _ty)| bytes)
            .collect::<Vec<_>>();
        let payload_bytes = payload_bytes
            .first()
            // We expect the payload to either exists on chain or be passed along with the
            // transaction.
            .ok_or_else(|| {
                PartialVMError::new(StatusCode::UNKNOWN_INVARIANT_VIOLATION_ERROR)
                    .with_message("Multisig payload bytes return error".to_string())
                    .finish(Location::Undefined)
            })?;
        // We have to deserialize twice as the first time returns the actual return type of the
        // function, which is vec<u8>. The second time deserializes it into the correct
        // EntryFunction payload type.
        // If either deserialization fails for some reason, that means the user provided incorrect
        // payload data either during transaction creation or execution.
        let deserialization_error = PartialVMError::new(StatusCode::FAILED_TO_DESERIALIZE_ARGUMENT)
            .finish(Location::Undefined);
        let payload_bytes =
            bcs::from_bytes::<Vec<u8>>(payload_bytes).map_err(|_| deserialization_error.clone())?;
        let payload = bcs::from_bytes::<MultisigTransactionPayload>(&payload_bytes)
            .map_err(|_| deserialization_error)?;

        // Step 2: Execute the target payload. Transaction failure here is tolerated. In case of any
        // failures, we'll discard the session and start a new one. This ensures that any data
        // changes are not persisted.
        // The multisig transaction would still be considered executed even if execution fails.
        let execution_result = match payload {
            MultisigTransactionPayload::EntryFunction(entry_function) => self
                .execute_multisig_entry_function(
                    &mut session,
                    gas_meter,
                    txn_payload.multisig_address,
                    &entry_function,
                    new_published_modules_loaded,
                ),
        };

        // Step 3: Call post transaction cleanup function in multisig account module with the result
        // from Step 2.
        // Note that we don't charge execution or writeset gas for cleanup routines. This is
        // consistent with the high-level success/failure cleanup routines for user transactions.
        let cleanup_args = serialize_values(&vec![
            MoveValue::Address(txn_data.sender),
            MoveValue::Address(txn_payload.multisig_address),
            MoveValue::vector_u8(payload_bytes),
        ]);
        let respawned_session = if let Err(execution_error) = execution_result {
            // Invalidate the loader cache in case there was a new module loaded from a module
            // publish request that failed.
            // This is redundant with the logic in execute_user_transaction but unfortunately is
            // necessary here as executing the underlying call can fail without this function
            // returning an error to execute_user_transaction.
            if *new_published_modules_loaded {
                self.vm_impl.mark_loader_cache_as_invalid();
            };
            self.failure_multisig_payload_cleanup(
                resolver,
                execution_error,
                txn_data,
                cleanup_args,
            )?
        } else {
            self.success_multisig_payload_cleanup(
                resolver,
                session,
                gas_meter,
                txn_data,
                cleanup_args,
                change_set_configs,
            )?
        };

        // TODO(Gas): Charge for aggregator writes
        self.success_transaction_cleanup(
            respawned_session,
            gas_meter,
            txn_data,
            log_context,
            change_set_configs,
        )
    }

    fn execute_multisig_entry_function(
        &self,
        session: &mut SessionExt,
        gas_meter: &mut impl AptosGasMeter,
        multisig_address: AccountAddress,
        payload: &EntryFunction,
        new_published_modules_loaded: &mut bool,
    ) -> Result<(), VMStatus> {
        // If txn args are not valid, we'd still consider the transaction as executed but
        // failed. This is primarily because it's unrecoverable at this point.
        self.validate_and_execute_entry_function(
            session,
            gas_meter,
            vec![multisig_address],
            payload,
        )?;

        // Resolve any pending module publishes in case the multisig transaction is deploying
        // modules.
        self.resolve_pending_code_publish(session, gas_meter, new_published_modules_loaded)?;
        Ok(())
    }

    fn success_multisig_payload_cleanup<'r, 'l>(
        &'l self,
        resolver: &'r impl AptosMoveResolver,
        session: SessionExt,
        gas_meter: &mut impl AptosGasMeter,
        txn_data: &TransactionMetadata,
        cleanup_args: Vec<Vec<u8>>,
        change_set_configs: &ChangeSetConfigs,
    ) -> Result<RespawnedSession<'r, 'l>, VMStatus> {
        // Charge gas for write set before we do cleanup. This ensures we don't charge gas for
        // cleanup write set changes, which is consistent with outer-level success cleanup
        // flow. We also wouldn't need to worry that we run out of gas when doing cleanup.
        let mut respawned_session = self.charge_change_set_and_respawn_session(
            session,
            resolver,
            gas_meter,
            change_set_configs,
            txn_data,
        )?;
        respawned_session.execute(|session| {
            session.execute_function_bypass_visibility(
                &MULTISIG_ACCOUNT_MODULE,
                SUCCESSFUL_TRANSACTION_EXECUTION_CLEANUP,
                vec![],
                cleanup_args,
                &mut UnmeteredGasMeter,
            )
        })?;
        Ok(respawned_session)
    }

    fn failure_multisig_payload_cleanup<'r, 'l>(
        &'l self,
        resolver: &'r impl AptosMoveResolver,
        execution_error: VMStatus,
        txn_data: &TransactionMetadata,
        mut cleanup_args: Vec<Vec<u8>>,
    ) -> Result<RespawnedSession<'r, 'l>, VMStatus> {
        // Start a fresh session for running cleanup that does not contain any changes from
        // the inner function call earlier (since it failed).
        let mut respawned_session = RespawnedSession::spawn(
            self,
            SessionId::epilogue_meta(txn_data),
            resolver,
            VMChangeSet::empty(),
            0.into(),
        )?;

        let execution_error = ExecutionError::try_from(execution_error)
            .map_err(|_| VMStatus::error(StatusCode::UNREACHABLE, None))?;
        // Serialization is not expected to fail so we're using invariant_violation error here.
        cleanup_args.push(bcs::to_bytes(&execution_error).map_err(|_| {
            PartialVMError::new(StatusCode::UNKNOWN_INVARIANT_VIOLATION_ERROR)
                .with_message("MultiSig payload cleanup error.".to_string())
                .finish(Location::Undefined)
        })?);
        respawned_session.execute(|session| {
            session.execute_function_bypass_visibility(
                &MULTISIG_ACCOUNT_MODULE,
                FAILED_TRANSACTION_EXECUTION_CLEANUP,
                vec![],
                cleanup_args,
                &mut UnmeteredGasMeter,
            )
        })?;
        Ok(respawned_session)
    }

    fn verify_module_bundle(
        session: &mut SessionExt,
        module_bundle: &ModuleBundle,
    ) -> VMResult<()> {
        for module_blob in module_bundle.iter() {
            match CompiledModule::deserialize_with_config(
                module_blob.code(),
                &session.get_vm_config().deserializer_config,
            ) {
                Ok(module) => {
                    // verify the module doesn't exist
                    if session.load_module(&module.self_id()).is_ok() {
                        return Err(verification_error(
                            StatusCode::DUPLICATE_MODULE_NAME,
                            IndexKind::AddressIdentifier,
                            module.self_handle_idx().0,
                        )
                        .finish(Location::Undefined));
                    }
                },
                Err(err) => return Err(err.finish(Location::Undefined)),
            }
        }
        Ok(())
    }

    /// Execute all module initializers.
    fn execute_module_initialization(
        &self,
        session: &mut SessionExt,
        gas_meter: &mut impl AptosGasMeter,
        modules: &[CompiledModule],
        exists: BTreeSet<ModuleId>,
        senders: &[AccountAddress],
        new_published_modules_loaded: &mut bool,
    ) -> VMResult<()> {
        let init_func_name = ident_str!("init_module");
        for module in modules {
            if exists.contains(&module.self_id()) {
                // Call initializer only on first publish.
                continue;
            }
            *new_published_modules_loaded = true;
            let init_function = session.load_function(&module.self_id(), init_func_name, &[]);
            // it is ok to not have init_module function
            // init_module function should be (1) private and (2) has no return value
            // Note that for historic reasons, verification here is treated
            // as StatusCode::CONSTRAINT_NOT_SATISFIED, there this cannot be unified
            // with the general verify_module above.
            if init_function.is_ok() {
                if verifier::module_init::verify_module_init_function(module).is_ok() {
                    let args: Vec<Vec<u8>> = senders
                        .iter()
                        .map(|s| MoveValue::Signer(*s).simple_serialize().unwrap())
                        .collect();
                    session.execute_function_bypass_visibility(
                        &module.self_id(),
                        init_func_name,
                        vec![],
                        args,
                        gas_meter,
                    )?;
                } else {
                    return Err(PartialVMError::new(StatusCode::CONSTRAINT_NOT_SATISFIED)
                        .finish(Location::Undefined));
                }
            }
        }
        Ok(())
    }

    /// Deserialize a module bundle.
    fn deserialize_module_bundle(&self, modules: &ModuleBundle) -> VMResult<Vec<CompiledModule>> {
        let max_version = get_max_binary_format_version(self.vm_impl.get_features(), None);
        let max_identifier_size = if self
            .vm_impl
            .get_features()
            .is_enabled(FeatureFlag::LIMIT_MAX_IDENTIFIER_LENGTH)
        {
            IDENTIFIER_SIZE_MAX
        } else {
            LEGACY_IDENTIFIER_SIZE_MAX
        };
        let config = DeserializerConfig::new(max_version, max_identifier_size);
        let mut result = vec![];
        for module_blob in modules.iter() {
            match CompiledModule::deserialize_with_config(module_blob.code(), &config) {
                Ok(module) => {
                    result.push(module);
                },
                Err(_err) => {
                    return Err(PartialVMError::new(StatusCode::CODE_DESERIALIZATION_ERROR)
                        .finish(Location::Undefined))
                },
            }
        }
        Ok(result)
    }

    /// Execute a module bundle load request.
    /// TODO: this is going to be deprecated and removed in favor of code publishing via
    /// NativeCodeContext
    fn execute_modules(
        &self,
        resolver: &impl AptosMoveResolver,
        mut session: SessionExt,
        gas_meter: &mut impl AptosGasMeter,
        txn_data: &TransactionMetadata,
        modules: &ModuleBundle,
        log_context: &AdapterLogSchema,
        new_published_modules_loaded: &mut bool,
        change_set_configs: &ChangeSetConfigs,
    ) -> Result<(VMStatus, VMOutput), VMStatus> {
        if MODULE_BUNDLE_DISALLOWED.load(Ordering::Relaxed) {
            return Err(VMStatus::error(StatusCode::FEATURE_UNDER_GATING, None));
        }
        fail_point!("move_adapter::execute_module", |_| {
            Err(VMStatus::error(
                StatusCode::UNKNOWN_INVARIANT_VIOLATION_ERROR,
                None,
            ))
        });

        gas_meter.charge_intrinsic_gas_for_transaction(txn_data.transaction_size())?;

        Self::verify_module_bundle(&mut session, modules)?;
        session.publish_module_bundle_with_compat_config(
            modules.clone().into_inner(),
            txn_data.sender(),
            gas_meter,
            Compatibility::new(
                true,
                true,
                !self
                    .vm_impl
                    .get_features()
                    .is_enabled(FeatureFlag::TREAT_FRIEND_AS_PRIVATE),
            ),
        )?;

        // call init function of the each module
        self.execute_module_initialization(
            &mut session,
            gas_meter,
            &self.deserialize_module_bundle(modules)?,
            BTreeSet::new(),
            &[txn_data.sender()],
            new_published_modules_loaded,
        )?;

        let respawned_session = self.charge_change_set_and_respawn_session(
            session,
            resolver,
            gas_meter,
            change_set_configs,
            txn_data,
        )?;

        self.success_transaction_cleanup(
            respawned_session,
            gas_meter,
            txn_data,
            log_context,
            change_set_configs,
        )
    }

    /// Resolve a pending code publish request registered via the NativeCodeContext.
    fn resolve_pending_code_publish(
        &self,
        session: &mut SessionExt,
        gas_meter: &mut impl AptosGasMeter,
        new_published_modules_loaded: &mut bool,
    ) -> VMResult<()> {
        if let Some(PublishRequest {
            destination,
            bundle,
            expected_modules,
            allowed_deps,
            check_compat: _,
        }) = session.extract_publish_request()
        {
            // TODO: unfortunately we need to deserialize the entire bundle here to handle
            // `init_module` and verify some deployment conditions, while the VM need to do
            // the deserialization again. Consider adding an API to MoveVM which allows to
            // directly pass CompiledModule.
            let modules = self.deserialize_module_bundle(&bundle)?;

            // Validate the module bundle
            self.validate_publish_request(session, &modules, expected_modules, allowed_deps)?;

            // Check what modules exist before publishing.
            let mut exists = BTreeSet::new();
            for m in &modules {
                let id = m.self_id();
                if session.exists_module(&id)? {
                    exists.insert(id);
                }
            }

            // Publish the bundle and execute initializers
            // publish_module_bundle doesn't actually load the published module into
            // the loader cache. It only puts the module data in the data cache.
            return_on_failure!(session.publish_module_bundle_with_compat_config(
                bundle.into_inner(),
                destination,
                gas_meter,
                Compatibility::new(
                    true,
                    true,
                    !self
                        .vm_impl
                        .get_features()
                        .is_enabled(FeatureFlag::TREAT_FRIEND_AS_PRIVATE),
                ),
            ));

            self.execute_module_initialization(
                session,
                gas_meter,
                &modules,
                exists,
                &[destination],
                new_published_modules_loaded,
            )
        } else {
            Ok(())
        }
    }

    /// Validate a publish request.
    fn validate_publish_request(
        &self,
        session: &mut SessionExt,
        modules: &[CompiledModule],
        mut expected_modules: BTreeSet<String>,
        allowed_deps: Option<BTreeMap<AccountAddress, BTreeSet<String>>>,
    ) -> VMResult<()> {
        for m in modules {
            if !expected_modules.remove(m.self_id().name().as_str()) {
                return Err(Self::metadata_validation_error(&format!(
                    "unregistered module: '{}'",
                    m.self_id().name()
                )));
            }
            if let Some(allowed) = &allowed_deps {
                for dep in m.immediate_dependencies() {
                    if !allowed
                        .get(dep.address())
                        .map(|modules| {
                            modules.contains("") || modules.contains(dep.name().as_str())
                        })
                        .unwrap_or(false)
                    {
                        return Err(Self::metadata_validation_error(&format!(
                            "unregistered dependency: '{}'",
                            dep
                        )));
                    }
                }
            }
            aptos_framework::verify_module_metadata(
                m,
                self.vm_impl.get_features(),
                self.vm_impl.get_timed_features(),
            )
            .map_err(|err| Self::metadata_validation_error(&err.to_string()))?;
        }
        verifier::resource_groups::validate_resource_groups(
            session,
            modules,
            self.vm_impl
                .get_features()
                .is_enabled(FeatureFlag::SAFER_RESOURCE_GROUPS),
        )?;
        verifier::event_validation::validate_module_events(session, modules)?;

        if !expected_modules.is_empty() {
            return Err(Self::metadata_validation_error(
                "not all registered modules published",
            ));
        }
        Ok(())
    }

    fn metadata_validation_error(msg: &str) -> VMError {
        PartialVMError::new(StatusCode::CONSTRAINT_NOT_SATISFIED)
            .with_message(format!("metadata and code bundle mismatch: {}", msg))
            .finish(Location::Undefined)
    }

    fn make_standard_gas_meter(
        &self,
        balance: Gas,
        log_context: &AdapterLogSchema,
    ) -> Result<MemoryTrackedGasMeter<StandardGasMeter<StandardGasAlgebra>>, VMStatus> {
        Ok(MemoryTrackedGasMeter::new(StandardGasMeter::new(
            StandardGasAlgebra::new(
                self.vm_impl.get_gas_feature_version(),
                self.vm_impl.get_gas_parameters(log_context)?.vm.clone(),
                self.vm_impl
                    .get_storage_gas_parameters(log_context)?
                    .clone(),
                balance,
            ),
        )))
    }

    fn validate_signed_transaction(
        &self,
        session: &mut SessionExt,
        resolver: &impl AptosMoveResolver,
        transaction: &SignedTransaction,
        transaction_data: &TransactionMetadata,
        log_context: &AdapterLogSchema,
    ) -> Result<(), VMStatus> {
        // Check transaction format.
        if transaction.contains_duplicate_signers() {
            return Err(VMStatus::error(
                StatusCode::SIGNERS_CONTAIN_DUPLICATES,
                None,
            ));
        }

        self.run_prologue_with_payload(
            session,
            resolver,
            transaction.payload(),
            transaction_data,
            log_context,
        )
    }

    // Called when the execution of the user transaction fails, in order to discard the
    // transaction, or clean up the failed state.
    fn on_user_transaction_execution_failure(
        &self,
        err: VMStatus,
        resolver: &impl AptosMoveResolver,
        txn_data: &TransactionMetadata,
        log_context: &AdapterLogSchema,
        gas_meter: &mut impl AptosGasMeter,
        storage_gas_params: &StorageGasParameters,
        new_published_modules_loaded: bool,
    ) -> (VMStatus, VMOutput) {
        // Invalidate the loader cache in case there was a new module loaded from a module
        // publish request that failed.
        // This ensures the loader cache is flushed later to align storage with the cache.
        // None of the modules in the bundle will be committed to storage,
        // but some of them may have ended up in the cache.
        if new_published_modules_loaded {
            self.vm_impl.mark_loader_cache_as_invalid();
        };

        let txn_status = TransactionStatus::from_vm_status(
            err.clone(),
            self.vm_impl
                .get_features()
                .is_enabled(FeatureFlag::CHARGE_INVARIANT_VIOLATION),
        );
        if txn_status.is_discarded() {
            discard_error_vm_status(err)
        } else {
            self.failed_transaction_cleanup_and_keep_vm_status(
                err,
                gas_meter,
                txn_data,
                resolver,
                log_context,
                &storage_gas_params.change_set_configs,
            )
        }
    }

    fn execute_user_transaction_impl(
        &self,
        resolver: &impl AptosMoveResolver,
        txn: &SignedTransaction,
        log_context: &AdapterLogSchema,
        gas_meter: &mut impl AptosGasMeter,
    ) -> (VMStatus, VMOutput) {
        // Revalidate the transaction.
        let txn_data = TransactionMetadata::new(txn);
        let mut session = self
            .vm_impl
            .new_session(resolver, SessionId::prologue_meta(&txn_data));
        if let Err(err) =
            self.validate_signed_transaction(&mut session, resolver, txn, &txn_data, log_context)
        {
            return discard_error_vm_status(err);
        };

        if self.vm_impl.get_gas_feature_version() >= 1 {
            // Create a new session so that the data cache is flushed.
            // This is to ensure we correctly charge for loading certain resources, even if they
            // have been previously cached in the prologue.
            //
            // TODO(Gas): Do this in a better way in the future, perhaps without forcing the data cache to be flushed.
            // By releasing resource group cache, we start with a fresh slate for resource group
            // cost accounting.
            resolver.release_resource_group_cache();
            session = self
                .vm_impl
                .new_session(resolver, SessionId::txn_meta(&txn_data));
        }

        if let aptos_types::transaction::authenticator::TransactionAuthenticator::FeePayer {
            ..
        } = &txn.authenticator_ref()
        {
            if self
                .vm_impl
                .get_features()
                .is_enabled(FeatureFlag::SPONSORED_AUTOMATIC_ACCOUNT_CREATION)
            {
                if let Err(err) = session.execute_function_bypass_visibility(
                    &ACCOUNT_MODULE,
                    CREATE_ACCOUNT_IF_DOES_NOT_EXIST,
                    vec![],
                    serialize_values(&vec![MoveValue::Address(txn.sender())]),
                    gas_meter,
                ) {
                    return discard_error_vm_status(err.into());
                };
            }
        }

        let storage_gas_params =
            unwrap_or_discard!(self.vm_impl.get_storage_gas_parameters(log_context));

        // We keep track of whether any newly published modules are loaded into the Vm's loader
        // cache as part of executing transactions. This would allow us to decide whether the cache
        // should be flushed later.
        let mut new_published_modules_loaded = false;
        let result = match txn.payload() {
            payload @ TransactionPayload::Script(_)
            | payload @ TransactionPayload::EntryFunction(_) => self
                .execute_script_or_entry_function(
                    resolver,
                    session,
                    gas_meter,
                    &txn_data,
                    payload,
                    log_context,
                    &mut new_published_modules_loaded,
                    &storage_gas_params.change_set_configs,
                ),
            TransactionPayload::Multisig(payload) => {
                if !self.is_simulation {
                    self.execute_multisig_transaction(
                        resolver,
                        session,
                        gas_meter,
                        &txn_data,
                        payload,
                        log_context,
                        &mut new_published_modules_loaded,
                        &storage_gas_params.change_set_configs,
                    )
                } else if let Some(multisig_payload) = payload.transaction_payload.clone() {
                    match multisig_payload {
                        MultisigTransactionPayload::EntryFunction(entry_function) => {
                            aptos_try!({
                                return_on_failure!(self.execute_multisig_entry_function(
                                    &mut session,
                                    gas_meter,
                                    payload.multisig_address,
                                    &entry_function,
                                    &mut new_published_modules_loaded,
                                ));
                                // TODO: Deduplicate this against execute_multisig_transaction
                                // A bit tricky since we need to skip success/failure cleanups,
                                // which is in the middle. Introducing a boolean would make the code
                                // messier.
                                let respawned_session = self
                                    .charge_change_set_and_respawn_session(
                                        session,
                                        resolver,
                                        gas_meter,
                                        &storage_gas_params.change_set_configs,
                                        &txn_data,
                                    )?;

                                self.success_transaction_cleanup(
                                    respawned_session,
                                    gas_meter,
                                    &txn_data,
                                    log_context,
                                    &storage_gas_params.change_set_configs,
                                )
                            })
                        },
                    }
                } else {
                    Err(VMStatus::error(StatusCode::MISSING_DATA, None))
                }
            },

            // Deprecated. Will be removed in the future.
            TransactionPayload::ModuleBundle(m) => self.execute_modules(
                resolver,
                session,
                gas_meter,
                &txn_data,
                m,
                log_context,
                &mut new_published_modules_loaded,
                &storage_gas_params.change_set_configs,
            ),
        };

        let gas_usage = txn_data
            .max_gas_amount()
            .checked_sub(gas_meter.balance())
            .expect("Balance should always be less than or equal to max gas amount set");
        TXN_GAS_USAGE.observe(u64::from(gas_usage) as f64);

        result.unwrap_or_else(|err| {
            self.on_user_transaction_execution_failure(
                err,
                resolver,
                &txn_data,
                log_context,
                gas_meter,
                storage_gas_params,
                new_published_modules_loaded,
            )
        })
    }

    fn execute_user_transaction(
        &self,
        resolver: &impl AptosMoveResolver,
        txn: &SignedTransaction,
        log_context: &AdapterLogSchema,
    ) -> (VMStatus, VMOutput) {
        let balance = TransactionMetadata::new(txn).max_gas_amount();
        // TODO: would we end up having a diverging behavior by creating the gas meter at an earlier time?
        let mut gas_meter = unwrap_or_discard!(self.make_standard_gas_meter(balance, log_context));

        self.execute_user_transaction_impl(resolver, txn, log_context, &mut gas_meter)
    }

    pub fn execute_user_transaction_with_custom_gas_meter<G, F>(
        &self,
        resolver: &impl AptosMoveResolver,
        txn: &SignatureCheckedTransaction,
        log_context: &AdapterLogSchema,
        make_gas_meter: F,
    ) -> Result<(VMStatus, VMOutput, G), VMStatus>
    where
        G: AptosGasMeter,
        F: FnOnce(u64, VMGasParameters, StorageGasParameters, Gas) -> Result<G, VMStatus>,
    {
        // TODO(Gas): avoid creating txn metadata twice.
        let balance = TransactionMetadata::new(txn).max_gas_amount();
        let mut gas_meter = make_gas_meter(
            self.vm_impl.get_gas_feature_version(),
            self.vm_impl.get_gas_parameters(log_context)?.vm.clone(),
            self.vm_impl
                .get_storage_gas_parameters(log_context)?
                .clone(),
            balance,
        )?;
        let (status, output) =
            self.execute_user_transaction_impl(resolver, txn, log_context, &mut gas_meter);

        Ok((status, output, gas_meter))
    }

    fn execute_write_set(
        &self,
        resolver: &impl AptosMoveResolver,
        write_set_payload: &WriteSetPayload,
        txn_sender: Option<AccountAddress>,
        session_id: SessionId,
    ) -> Result<VMChangeSet, VMStatus> {
        let mut gas_meter = UnmeteredGasMeter;
        let change_set_configs = ChangeSetConfigs::unlimited_at_gas_feature_version(
            self.vm_impl.get_gas_feature_version(),
        );

        match write_set_payload {
            WriteSetPayload::Direct(change_set) => VMChangeSet::try_from_storage_change_set(
                change_set.clone(),
                &change_set_configs,
                resolver.is_delayed_field_optimization_capable(),
            ),
            WriteSetPayload::Script { script, execute_as } => {
                let mut tmp_session = self.vm_impl.new_session(resolver, session_id);
                let senders = match txn_sender {
                    None => vec![*execute_as],
                    Some(sender) => vec![sender, *execute_as],
                };

                let loaded_func =
                    tmp_session.load_script(script.code(), script.ty_args().to_vec())?;
                let args =
                    verifier::transaction_arg_validation::validate_combine_signer_and_txn_args(
                        &mut tmp_session,
                        senders,
                        convert_txn_args(script.args()),
                        &loaded_func,
                        self.vm_impl
                            .get_features()
                            .is_enabled(FeatureFlag::STRUCT_CONSTRUCTORS),
                    )?;

                return_on_failure!(tmp_session.execute_script(
                    script.code(),
                    script.ty_args().to_vec(),
                    args,
                    &mut gas_meter,
                ));
                Ok(tmp_session.finish(&change_set_configs)?)
            },
        }
    }

    fn read_change_set(
        &self,
        executor_view: &dyn ExecutorView,
        resource_group_view: &dyn ResourceGroupView,
        change_set: &VMChangeSet,
    ) -> Result<(), VMStatus> {
        assert!(
            change_set.aggregator_v1_write_set().is_empty(),
            "Waypoint change set should not have any aggregator writes."
        );

        // All Move executions satisfy the read-before-write property. Thus we need to read each
        // access path that the write set is going to update.
        for state_key in change_set.module_write_set().keys() {
            executor_view
                .get_module_state_value(state_key)
                .map_err(|_| VMStatus::error(StatusCode::STORAGE_ERROR, None))?;
        }
        for state_key in change_set.resource_write_set().keys() {
            executor_view
                .get_resource_state_value(state_key, None)
                .map_err(|_| VMStatus::error(StatusCode::STORAGE_ERROR, None))?;
        }
        for (state_key, group_write) in change_set.resource_group_write_set().iter() {
            for tag in group_write.inner_ops().keys() {
                // TODO: Type layout is set to None. Is this correct?
                resource_group_view
                    .get_resource_from_group(state_key, tag, None)
                    .map_err(|_| VMStatus::error(StatusCode::STORAGE_ERROR, None))?;
            }
        }

        Ok(())
    }

    fn validate_waypoint_change_set(
        change_set: &VMChangeSet,
        log_context: &AdapterLogSchema,
    ) -> Result<(), VMStatus> {
        let has_new_block_event = change_set
            .events()
            .iter()
            .any(|(e, _)| e.event_key() == Some(&new_block_event_key()));
        let has_new_epoch_event = change_set
            .events()
            .iter()
            .any(|(e, _)| e.event_key() == Some(&new_epoch_event_key()));
        if has_new_block_event && has_new_epoch_event {
            Ok(())
        } else {
            error!(
                *log_context,
                "[aptos_vm] waypoint txn needs to emit new epoch and block"
            );
            Err(VMStatus::error(StatusCode::INVALID_WRITE_SET, None))
        }
    }

    pub(crate) fn process_waypoint_change_set(
        &self,
        resolver: &impl AptosMoveResolver,
        write_set_payload: WriteSetPayload,
        log_context: &AdapterLogSchema,
    ) -> Result<(VMStatus, VMOutput), VMStatus> {
        // TODO: user specified genesis id to distinguish different genesis write sets
        let genesis_id = HashValue::zero();
        let change_set = self.execute_write_set(
            resolver,
            &write_set_payload,
            Some(aptos_types::account_config::reserved_vm_address()),
            SessionId::genesis(genesis_id),
        )?;

        Self::validate_waypoint_change_set(&change_set, log_context)?;
        self.read_change_set(
            resolver.as_executor_view(),
            resolver.as_resource_group_view(),
            &change_set,
        )?;

        SYSTEM_TRANSACTIONS_EXECUTED.inc();

        let output = VMOutput::new(change_set, FeeStatement::zero(), VMStatus::Executed.into());
        Ok((VMStatus::Executed, output))
    }

    pub(crate) fn process_block_prologue(
        &self,
        resolver: &impl AptosMoveResolver,
        block_metadata: BlockMetadata,
        log_context: &AdapterLogSchema,
    ) -> Result<(VMStatus, VMOutput), VMStatus> {
        fail_point!("move_adapter::process_block_prologue", |_| {
            Err(VMStatus::error(
                StatusCode::UNKNOWN_INVARIANT_VIOLATION_ERROR,
                None,
            ))
        });

        let mut gas_meter = UnmeteredGasMeter;
        let mut session = self
            .vm_impl
            .new_session(resolver, SessionId::block_meta(&block_metadata));

        let args = serialize_values(
            &block_metadata.get_prologue_move_args(account_config::reserved_vm_address()),
        );
        session
            .execute_function_bypass_visibility(
                &BLOCK_MODULE,
                BLOCK_PROLOGUE,
                vec![],
                args,
                &mut gas_meter,
            )
            .map(|_return_vals| ())
            .or_else(|e| {
                expect_only_successful_execution(e, BLOCK_PROLOGUE.as_str(), log_context)
            })?;
        SYSTEM_TRANSACTIONS_EXECUTED.inc();

        let output = get_transaction_output(
            session,
            FeeStatement::zero(),
            ExecutionStatus::Success,
            &self
                .vm_impl
                .get_storage_gas_parameters(log_context)?
                .change_set_configs,
        )?;
        Ok((VMStatus::Executed, output))
    }

    pub fn execute_view_function(
        state_view: &impl StateView,
        module_id: ModuleId,
        func_name: Identifier,
        type_args: Vec<TypeTag>,
        arguments: Vec<Vec<u8>>,
        gas_budget: u64,
    ) -> Result<Vec<Vec<u8>>> {
        let resolver = state_view.as_move_resolver();
        let vm = AptosVM::new(&resolver);
        let log_context = AdapterLogSchema::new(state_view.id(), 0);
        let mut gas_meter =
            MemoryTrackedGasMeter::new(StandardGasMeter::new(StandardGasAlgebra::new(
                vm.vm_impl.get_gas_feature_version(),
                vm.vm_impl.get_gas_parameters(&log_context)?.vm.clone(),
                vm.vm_impl.get_storage_gas_parameters(&log_context)?.clone(),
                gas_budget,
            )));

        let mut session = vm.vm_impl.new_session(&resolver, SessionId::Void);

        let func_inst = session.load_function(&module_id, &func_name, &type_args)?;
        let metadata = vm.vm_impl.extract_module_metadata(&module_id);
        let arguments = verifier::view_function::validate_view_function(
            &mut session,
            arguments,
            func_name.as_ident_str(),
            &func_inst,
            metadata.as_ref().map(Arc::as_ref),
            vm.vm_impl
                .get_features()
                .is_enabled(FeatureFlag::STRUCT_CONSTRUCTORS),
        )?;

        Ok(session
            .execute_function_bypass_visibility(
                &module_id,
                func_name.as_ident_str(),
                type_args,
                arguments,
                &mut gas_meter,
            )
            .map_err(|err| anyhow!("Failed to execute function: {:?}", err))?
            .return_values
            .into_iter()
            .map(|(bytes, _ty)| bytes)
            .collect::<Vec<_>>())
    }

    fn run_prologue_with_payload(
        &self,
        session: &mut SessionExt,
        resolver: &impl AptosMoveResolver,
        payload: &TransactionPayload,
        txn_data: &TransactionMetadata,
        log_context: &AdapterLogSchema,
    ) -> Result<(), VMStatus> {
        match payload {
            TransactionPayload::Script(_) => {
                self.vm_impl.check_gas(resolver, txn_data, log_context)?;
                self.vm_impl
                    .run_script_prologue(session, txn_data, log_context)
            },
            TransactionPayload::EntryFunction(_) => {
                // NOTE: Script and EntryFunction shares the same prologue
                self.vm_impl.check_gas(resolver, txn_data, log_context)?;
                self.vm_impl
                    .run_script_prologue(session, txn_data, log_context)
            },
            TransactionPayload::Multisig(multisig_payload) => {
                self.vm_impl.check_gas(resolver, txn_data, log_context)?;
                // Still run script prologue for multisig transaction to ensure the same tx
                // validations are still run for this multisig execution tx, which is submitted by
                // one of the owners.
                self.vm_impl
                    .run_script_prologue(session, txn_data, log_context)?;
                // Skip validation if this is part of tx simulation.
                // This allows simulating multisig txs without having to first create the multisig
                // tx.
                if !self.is_simulation {
                    self.vm_impl.run_multisig_prologue(
                        session,
                        txn_data,
                        multisig_payload,
                        log_context,
                    )
                } else {
                    Ok(())
                }
            },

            // Deprecated. Will be removed in the future.
            TransactionPayload::ModuleBundle(_module) => {
                if MODULE_BUNDLE_DISALLOWED.load(Ordering::Relaxed) {
                    return Err(VMStatus::error(StatusCode::FEATURE_UNDER_GATING, None));
                }
                self.vm_impl.check_gas(resolver, txn_data, log_context)?;
                self.vm_impl
                    .run_module_prologue(session, txn_data, log_context)
            },
        }
    }

    pub fn should_restart_execution(vm_output: &VMOutput) -> bool {
        let new_epoch_event_key = aptos_types::on_chain_config::new_epoch_event_key();
        vm_output
            .change_set()
            .events()
            .iter()
            .any(|(event, _)| event.event_key() == Some(&new_epoch_event_key))
    }

    pub fn execute_single_transaction(
        &self,
        txn: &SignatureVerifiedTransaction,
        resolver: &impl AptosMoveResolver,
        log_context: &AdapterLogSchema,
    ) -> Result<(VMStatus, VMOutput, Option<String>), VMStatus> {
        if let SignatureVerifiedTransaction::Invalid(_) = txn {
            let (vm_status, output) =
                discard_error_vm_status(VMStatus::error(StatusCode::INVALID_SIGNATURE, None));
            return Ok((vm_status, output, None));
        }

        Ok(match txn.expect_valid() {
            BlockMetadataTransaction(block_metadata) => {
                fail_point!("aptos_vm::execution::block_metadata");
                let (vm_status, output) =
                    self.process_block_prologue(resolver, block_metadata.clone(), log_context)?;
                (vm_status, output, Some("block_prologue".to_string()))
            },
            GenesisTransaction(write_set_payload) => {
                let (vm_status, output) = self.process_waypoint_change_set(
                    resolver,
                    write_set_payload.clone(),
                    log_context,
                )?;
                (vm_status, output, Some("waypoint_write_set".to_string()))
            },
            UserTransaction(txn) => {
                fail_point!("aptos_vm::execution::user_transaction");
                let sender = txn.sender().to_hex();
                let _timer = TXN_TOTAL_SECONDS.start_timer();
                let (vm_status, output) = self.execute_user_transaction(resolver, txn, log_context);

                if let StatusType::InvariantViolation = vm_status.status_type() {
                    match vm_status.status_code() {
                        // Type resolution failure can be triggered by user input when providing a bad type argument, skip this case.
                        StatusCode::TYPE_RESOLUTION_FAILURE
                        if vm_status.sub_status()
                            == Some(move_core_types::vm_status::sub_status::type_resolution_failure::EUSER_TYPE_LOADING_FAILURE) => {},
                        // The known Move function failure and type resolution failure could be a result of speculative execution. Use speculative logger.
                        StatusCode::UNEXPECTED_ERROR_FROM_KNOWN_MOVE_FUNCTION
                        | StatusCode::TYPE_RESOLUTION_FAILURE => {
                            speculative_error!(
                                log_context,
                                format!(
                                    "[aptos_vm] Transaction breaking invariant violation. txn: {:?}, status: {:?}",
                                    bcs::to_bytes::<SignedTransaction>(txn),
                                    vm_status
                                ),
                            );
                        },
                        // Paranoid mode failure. We need to be alerted about this ASAP.
                        StatusCode::UNKNOWN_INVARIANT_VIOLATION_ERROR
                        if vm_status.sub_status()
                            == Some(move_core_types::vm_status::sub_status::unknown_invariant_violation::EPARANOID_FAILURE) =>
                            {
                                error!(
                                *log_context,
                                "[aptos_vm] Transaction breaking paranoid mode. txn: {:?}, status: {:?}",
                                bcs::to_bytes::<SignedTransaction>(txn),
                                vm_status,
                            );
                            },
                        // Paranoid mode failure but with reference counting
                        StatusCode::UNKNOWN_INVARIANT_VIOLATION_ERROR
                        if vm_status.sub_status()
                            == Some(move_core_types::vm_status::sub_status::unknown_invariant_violation::EREFERENCE_COUNTING_FAILURE) =>
                            {
                                error!(
                                *log_context,
                                "[aptos_vm] Transaction breaking paranoid mode. txn: {:?}, status: {:?}",
                                bcs::to_bytes::<SignedTransaction>(txn),
                                vm_status,
                            );
                            },
                        // Ignore DelayedFields speculative errors as it can be intentionally triggered by parallel execution.
                        StatusCode::SPECULATIVE_EXECUTION_ABORT_ERROR => (),
                        // Ignore Storage Error as currently it sometimes wraps speculative errors
                        // TODO[agg_v2](fix) propagate SPECULATIVE_EXECUTION_ABORT_ERROR correctly, and remove storage from valid errors here.
                        StatusCode::STORAGE_ERROR => (),
                        // We will log the rest of invariant violation directly with regular logger as they shouldn't happen.
                        //
                        // TODO: Add different counters for the error categories here.
                        _ => {
                            error!(
                                *log_context,
                                "[aptos_vm] Transaction breaking invariant violation. txn: {:?}, status: {:?}",
                                bcs::to_bytes::<SignedTransaction>(txn),
                                vm_status,
                            );
                        },
                    }
                }

                // Increment the counter for user transactions executed.
                let counter_label = match output.status() {
                    TransactionStatus::Keep(_) => Some("success"),
                    TransactionStatus::Discard(_) => Some("discarded"),
                    TransactionStatus::Retry => None,
                };
                if let Some(label) = counter_label {
                    USER_TRANSACTIONS_EXECUTED.with_label_values(&[label]).inc();
                }
                (vm_status, output, Some(sender))
            },
            StateCheckpoint(_) => {
                let status = TransactionStatus::Keep(ExecutionStatus::Success);
                let output = VMOutput::empty_with_status(status);
                (VMStatus::Executed, output, Some("state_checkpoint".into()))
            },
        })
    }
}

// Executor external API
impl VMExecutor for AptosVM {
    /// Execute a block of `transactions`. The output vector will have the exact same length as the
    /// input vector. The discarded transactions will be marked as `TransactionStatus::Discard` and
    /// have an empty `WriteSet`. Also `state_view` is immutable, and does not have interior
    /// mutability. Writes to be applied to the data view are encoded in the write set part of a
    /// transaction output.
    fn execute_block(
        transactions: &[SignatureVerifiedTransaction],
        state_view: &(impl StateView + Sync),
        maybe_block_gas_limit: Option<u64>,
    ) -> Result<Vec<TransactionOutput>, VMStatus> {
        fail_point!("move_adapter::execute_block", |_| {
            Err(VMStatus::error(
                StatusCode::UNKNOWN_INVARIANT_VIOLATION_ERROR,
                None,
            ))
        });
        let log_context = AdapterLogSchema::new(state_view.id(), 0);
        info!(
            log_context,
            "Executing block, transaction count: {}",
            transactions.len()
        );

        let count = transactions.len();
        let ret = BlockAptosVM::execute_block::<
            _,
            NoOpTransactionCommitHook<AptosTransactionOutput, VMStatus>,
        >(
            Arc::clone(&RAYON_EXEC_POOL),
            transactions,
            state_view,
            Self::get_concurrency_level(),
            maybe_block_gas_limit,
            None,
        );
        if ret.is_ok() {
            // Record the histogram count for transactions per block.
            BLOCK_TRANSACTION_COUNT.observe(count as f64);
        }
        ret
    }

    fn execute_block_sharded<S: StateView + Sync + Send + 'static, C: ExecutorClient<S>>(
        sharded_block_executor: &ShardedBlockExecutor<S, C>,
        transactions: PartitionedTransactions,
        state_view: Arc<S>,
        maybe_block_gas_limit: Option<u64>,
    ) -> Result<Vec<TransactionOutput>, VMStatus> {
        let log_context = AdapterLogSchema::new(state_view.id(), 0);
        info!(
            log_context,
            "Executing block, transaction count: {}",
            transactions.num_txns()
        );

        let count = transactions.num_txns();
        let ret = sharded_block_executor.execute_block(
            state_view,
            transactions,
            AptosVM::get_concurrency_level(),
            maybe_block_gas_limit,
        );
        if ret.is_ok() {
            // Record the histogram count for transactions per block.
            BLOCK_TRANSACTION_COUNT.observe(count as f64);
        }
        ret
    }
}

// VMValidator external API
impl VMValidator for AptosVM {
    /// Determine if a transaction is valid. Will return `None` if the transaction is accepted,
    /// `Some(Err)` if the VM rejects it, with `Err` as an error code. Verification performs the
    /// following steps:
    /// 1. The signature on the `SignedTransaction` matches the public key included in the
    ///    transaction
    /// 2. The script to be executed is under given specific configuration.
    /// 3. Invokes `Account.prologue`, which checks properties such as the transaction has the
    /// right sequence number and the sender has enough balance to pay for the gas.
    /// TBD:
    /// 1. Transaction arguments matches the main function's type signature.
    ///    We don't check this item for now and would execute the check at execution time.
    fn validate_transaction(
        &self,
        transaction: SignedTransaction,
        state_view: &impl StateView,
    ) -> VMValidatorResult {
        let _timer = TXN_VALIDATION_SECONDS.start_timer();
        let log_context = AdapterLogSchema::new(state_view.id(), 0);

        if !self
            .vm_impl
            .get_features()
            .is_enabled(FeatureFlag::SINGLE_SENDER_AUTHENTICATOR)
        {
            if let aptos_types::transaction::authenticator::TransactionAuthenticator::SingleSender{ .. } = transaction.authenticator_ref() {
                return VMValidatorResult::error(StatusCode::FEATURE_UNDER_GATING);
            }
        }

        let txn = match transaction.check_signature() {
            Ok(t) => t,
            _ => {
                return VMValidatorResult::error(StatusCode::INVALID_SIGNATURE);
            },
        };
        let txn_data = TransactionMetadata::new(&txn);

        let resolver = self.as_move_resolver(&state_view);
        let mut session = self
            .vm_impl
<<<<<<< HEAD
            .new_session(&resolver, SessionId::prologue_meta(&txn_data));

=======
            .new_session(&resolver, SessionId::prologue(&txn));
>>>>>>> bace2dd1
        // Increment the counter for transactions verified.
        let (counter_label, result) = match self.validate_signed_transaction(
            &mut session,
            &resolver,
            &txn,
            &txn_data,
            &log_context,
        ) {
            Err(err) if err.status_code() != StatusCode::SEQUENCE_NUMBER_TOO_NEW => (
                "failure",
                VMValidatorResult::new(Some(err.status_code()), 0),
            ),
            _ => (
                "success",
                VMValidatorResult::new(None, txn.gas_unit_price()),
            ),
        };

        TRANSACTIONS_VALIDATED
            .with_label_values(&[counter_label])
            .inc();

        result
    }
}

impl VMSimulator for AptosVM {
    fn simulate_signed_transaction(
        &self,
        transaction: &SignedTransaction,
        state_view: &impl StateView,
    ) -> Result<TransactionOutput, VMStatus> {
        assert!(self.is_simulation, "VM has to be created for simulation");

        // The caller must ensure that the signature is not invalid, as otherwise
        // a malicious actor could execute the transaction without their knowledge.
        if transaction.verify_signature().is_ok() {
            return Err(VMStatus::error(
                StatusCode::UNKNOWN_INVARIANT_VIOLATION_ERROR,
                Some("Simulated transaction should not have a valid signature".to_string()),
            ));
        }

        let resolver = state_view.as_move_resolver();
        let log_context = AdapterLogSchema::new(state_view.id(), 0);

        let (vm_status, vm_output) =
            self.execute_user_transaction(&resolver, transaction, &log_context);
        match vm_status {
            VMStatus::Executed => vm_output.try_into_transaction_output(&resolver),
            vm_status => Err(vm_status),
        }
    }
}<|MERGE_RESOLUTION|>--- conflicted
+++ resolved
@@ -1879,12 +1879,7 @@
         let resolver = self.as_move_resolver(&state_view);
         let mut session = self
             .vm_impl
-<<<<<<< HEAD
             .new_session(&resolver, SessionId::prologue_meta(&txn_data));
-
-=======
-            .new_session(&resolver, SessionId::prologue(&txn));
->>>>>>> bace2dd1
         // Increment the counter for transactions verified.
         let (counter_label, result) = match self.validate_signed_transaction(
             &mut session,
