// Copyright © Aptos Foundation
// SPDX-License-Identifier: Apache-2.0

use crate::{
    access_path_cache::AccessPathCache, data_cache::get_resource_group_from_metadata,
    move_vm_ext::MoveResolverExt, transaction_metadata::TransactionMetadata,
};
use aptos_aggregator::{aggregator_extension::AggregatorID, delta_change_set::serialize};
use aptos_crypto::{hash::CryptoHash, HashValue};
use aptos_crypto_derive::{BCSCryptoHash, CryptoHasher};
use aptos_framework::natives::{
    aggregator_natives::{AggregatorChange, AggregatorChangeSet, NativeAggregatorContext},
    code::{NativeCodeContext, PublishRequest},
};
use aptos_mvhashmap::types::TxnIndex;
use aptos_table_natives::{NativeTableContext, TableChangeSet};
use aptos_types::{
    block_metadata::BlockMetadata,
    contract_event::ContractEvent,
    on_chain_config::{CurrentTimeMicroseconds, Features, OnChainConfig},
    state_store::{state_key::StateKey, state_value::StateValueMetadata, table::TableHandle},
    transaction::SignatureCheckedTransaction,
    write_set::WriteOp,
};
use aptos_vm_types::{change_set::VMChangeSet, storage::ChangeSetConfigs};
use move_binary_format::errors::{Location, PartialVMError, VMResult};
use move_core_types::{
    account_address::AccountAddress,
    effects::{
        AccountChangeSet, ChangeSet as MoveChangeSet, Event as MoveEvent, Op as MoveStorageOp,
    },
    language_storage::{ModuleId, StructTag},
    vm_status::{err_msg, StatusCode, VMStatus},
};
use move_vm_runtime::{move_vm::MoveVM, session::Session};
use serde::{Deserialize, Serialize};
use std::{
    borrow::BorrowMut,
    collections::BTreeMap,
    ops::{Deref, DerefMut},
    sync::Arc,
};

#[derive(BCSCryptoHash, CryptoHasher, Deserialize, Serialize)]
pub enum SessionId {
    Txn {
        sender: AccountAddress,
        sequence_number: u64,
        script_hash: Vec<u8>,
    },
    BlockMeta {
        // block id
        id: HashValue,
    },
    Genesis {
        // id to identify this specific genesis build
        id: HashValue,
    },
    Prologue {
        sender: AccountAddress,
        sequence_number: u64,
        script_hash: Vec<u8>,
    },
    Epilogue {
        sender: AccountAddress,
        sequence_number: u64,
        script_hash: Vec<u8>,
    },
    // For those runs that are not a transaction and the output of which won't be committed.
    Void,
}

impl SessionId {
    pub fn txn(txn: &SignatureCheckedTransaction) -> Self {
        Self::txn_meta(&TransactionMetadata::new(&txn.clone().into_inner()))
    }

    pub fn txn_meta(txn_data: &TransactionMetadata) -> Self {
        Self::Txn {
            sender: txn_data.sender,
            sequence_number: txn_data.sequence_number,
            script_hash: txn_data.script_hash.clone(),
        }
    }

    pub fn genesis(id: HashValue) -> Self {
        Self::Genesis { id }
    }

    pub fn block_meta(block_meta: &BlockMetadata) -> Self {
        Self::BlockMeta {
            id: block_meta.id(),
        }
    }

    pub fn prologue(txn: &SignatureCheckedTransaction) -> Self {
        Self::prologue_meta(&TransactionMetadata::new(&txn.clone().into_inner()))
    }

    pub fn prologue_meta(txn_data: &TransactionMetadata) -> Self {
        Self::Prologue {
            sender: txn_data.sender,
            sequence_number: txn_data.sequence_number,
            script_hash: txn_data.script_hash.clone(),
        }
    }

    pub fn epilogue(txn: &SignatureCheckedTransaction) -> Self {
        Self::epilogue_meta(&TransactionMetadata::new(&txn.clone().into_inner()))
    }

    pub fn epilogue_meta(txn_data: &TransactionMetadata) -> Self {
        Self::Epilogue {
            sender: txn_data.sender,
            sequence_number: txn_data.sequence_number,
            script_hash: txn_data.script_hash.clone(),
        }
    }

    pub fn void() -> Self {
        Self::Void
    }

    pub fn as_uuid(&self) -> HashValue {
        self.hash()
    }

    pub fn sender(&self) -> Option<AccountAddress> {
        match self {
            SessionId::Txn { sender, .. }
            | SessionId::Prologue { sender, .. }
            | SessionId::Epilogue { sender, .. } => Some(*sender),
            SessionId::BlockMeta { .. } | SessionId::Genesis { .. } | SessionId::Void => None,
        }
    }
}

pub struct SessionExt<'r, 'l> {
    pub txn_idx: TxnIndex,
    inner: Session<'r, 'l>,
    remote: &'r dyn MoveResolverExt,
    new_slot_payer: Option<AccountAddress>,
    features: Arc<Features>,
}

impl<'r, 'l> SessionExt<'r, 'l> {
    pub fn new(
        txn_idx: TxnIndex,
        inner: Session<'r, 'l>,
        remote: &'r dyn MoveResolverExt,
        new_slot_payer: Option<AccountAddress>,
        features: Arc<Features>,
    ) -> Self {
        Self {
            txn_idx,
            inner,
            remote,
            new_slot_payer,
            features,
        }
    }

    pub fn finish<C: AccessPathCache>(
        self,
        ap_cache: &mut C,
        configs: &ChangeSetConfigs,
    ) -> VMResult<VMChangeSet> {
        let move_vm = self.inner.get_move_vm();
        let (change_set, events, mut extensions) = self.inner.finish_with_extensions()?;

        let (change_set, resource_group_change_set) =
            Self::split_and_merge_resource_groups(move_vm, self.remote, change_set)?;
        let current_time = CurrentTimeMicroseconds::fetch_config(self.remote);

        let table_context: NativeTableContext = extensions.remove();
        let table_change_set = table_context
            .into_change_set()
            .map_err(|e| e.finish(Location::Undefined))?;

        let aggregator_context: NativeAggregatorContext = extensions.remove();
        let aggregator_change_set = aggregator_context.into_change_set();

        let change_set = Self::convert_change_set(
            self.remote,
            self.new_slot_payer,
            self.features.is_storage_slot_metadata_enabled(),
            current_time.as_ref(),
            change_set,
            resource_group_change_set,
            events,
            table_change_set,
            aggregator_change_set,
            ap_cache,
            configs,
        )
        .map_err(|status| PartialVMError::new(status.status_code()).finish(Location::Undefined))?;

        Ok(change_set)
    }

    pub fn extract_publish_request(&mut self) -> Option<PublishRequest> {
        let ctx = self.get_native_extensions().get_mut::<NativeCodeContext>();
        ctx.requested_module_bundle.take()
    }

    /// * Separate the resource groups from the non-resource.
    /// * non-resource groups are kept as is
    /// * resource groups are merged into the correct format as deltas to the source data
    ///   * Remove resource group data from the deltas
    ///   * Attempt to read the existing resource group data or create a new empty container
    ///   * Apply the deltas to the resource group data
    /// The process for translating Move deltas of resource groups to resources is
    /// * Add -- insert element in container
    ///   * If entry exists, Unreachable
    ///   * If group exists, Modify
    ///   * If group doesn't exist, Add
    /// * Modify -- update element in container
    ///   * If group or data doesn't exist, Unreachable
    ///   * Otherwise modify
    /// * Delete -- remove element from container
    ///   * If group or data does't exist, Unreachable
    ///   * If elements remain, Modify
    ///   * Otherwise delete
    fn split_and_merge_resource_groups(
        runtime: &MoveVM,
        remote: &dyn MoveResolverExt,
        change_set: MoveChangeSet,
    ) -> VMResult<(MoveChangeSet, MoveChangeSet)> {
        // The use of this implies that we could theoretically call unwrap with no consequences,
        // but using unwrap means the code panics if someone can come up with an attack.
        let common_error = || {
            PartialVMError::new(StatusCode::UNKNOWN_INVARIANT_VIOLATION_ERROR)
                .with_message("split_and_merge_resource_groups error".to_string())
                .finish(Location::Undefined)
        };
        let mut change_set_filtered = MoveChangeSet::new();
        let mut resource_group_change_set = MoveChangeSet::new();

        let mut resource_group_cache = remote.release_resource_group_cache();
        for (addr, account_changeset) in change_set.into_inner() {
            let mut resource_groups: BTreeMap<StructTag, AccountChangeSet> = BTreeMap::new();
            let mut resources_filtered = BTreeMap::new();
            let (modules, resources) = account_changeset.into_inner();

            for (struct_tag, blob_op) in resources {
                let resource_group_tag = runtime
                    .with_module_metadata(&struct_tag.module_id(), |md| {
                        get_resource_group_from_metadata(&struct_tag, md)
                    });

                if let Some(resource_group_tag) = resource_group_tag {
                    resource_groups
                        .entry(resource_group_tag)
                        .or_insert_with(AccountChangeSet::new)
                        .add_resource_op(struct_tag, blob_op)
                        .map_err(|_| common_error())?;
                } else {
                    resources_filtered.insert(struct_tag, blob_op);
                }
            }

            change_set_filtered
                .add_account_changeset(
                    addr,
                    AccountChangeSet::from_modules_resources(modules, resources_filtered),
                )
                .map_err(|_| common_error())?;

            for (resource_group_tag, resources) in resource_groups {
                let mut source_data = resource_group_cache
                    .borrow_mut()
                    .get_mut(&addr)
                    .and_then(|t| t.remove(&resource_group_tag))
                    .unwrap_or_default();
                let create = source_data.is_empty();

                for (struct_tag, current_op) in resources.into_resources() {
                    match current_op {
                        MoveStorageOp::Delete => {
                            source_data.remove(&struct_tag).ok_or_else(common_error)?;
                        },
                        MoveStorageOp::Modify(new_data) => {
                            let data = source_data.get_mut(&struct_tag).ok_or_else(common_error)?;
                            *data = new_data;
                        },
                        MoveStorageOp::New(data) => {
                            let data = source_data.insert(struct_tag, data);
                            if data.is_some() {
                                return Err(common_error());
                            }
                        },
                    }
                }

                let op = if source_data.is_empty() {
                    MoveStorageOp::Delete
                } else if create {
                    MoveStorageOp::New(bcs::to_bytes(&source_data).map_err(|_| common_error())?)
                } else {
                    MoveStorageOp::Modify(bcs::to_bytes(&source_data).map_err(|_| common_error())?)
                };
                resource_group_change_set
                    .add_resource_op(addr, resource_group_tag, op)
                    .map_err(|_| common_error())?;
            }
        }

        Ok((change_set_filtered, resource_group_change_set))
    }

    pub fn convert_change_set<C: AccessPathCache>(
        remote: &dyn MoveResolverExt,
        new_slot_payer: Option<AccountAddress>,
        is_storage_slot_metadata_enabled: bool,
        current_time: Option<&CurrentTimeMicroseconds>,
        change_set: MoveChangeSet,
        resource_group_change_set: MoveChangeSet,
        events: Vec<MoveEvent>,
        table_change_set: TableChangeSet,
        aggregator_change_set: AggregatorChangeSet,
        ap_cache: &mut C,
        configs: &ChangeSetConfigs,
    ) -> Result<VMChangeSet, VMStatus> {
        let mut new_slot_metadata: Option<StateValueMetadata> = None;
        if is_storage_slot_metadata_enabled {
            if let Some(payer) = new_slot_payer {
                if let Some(current_time) = current_time {
                    new_slot_metadata = Some(StateValueMetadata::new(payer, 0, current_time));
                }
            }
        }
        let woc = WriteOpConverter {
            remote,
            new_slot_metadata,
        };

        let mut resource_write_set = BTreeMap::new();
        let mut module_write_set = BTreeMap::new();
        let mut aggregator_write_set = BTreeMap::new();
        let mut aggregator_delta_set = BTreeMap::new();

        for (addr, account_changeset) in change_set.into_inner() {
            let (modules, resources) = account_changeset.into_inner();
            for (struct_tag, blob_op) in resources {
                let state_key = StateKey::access_path(ap_cache.get_resource_path(addr, struct_tag));
                let op = woc.convert(
                    &state_key,
                    blob_op,
                    configs.legacy_resource_creation_as_modification(),
                )?;

                resource_write_set.insert(state_key, op);
            }

            for (name, blob_op) in modules {
                let state_key =
                    StateKey::access_path(ap_cache.get_module_path(ModuleId::new(addr, name)));
                let op = woc.convert(&state_key, blob_op, false)?;
                module_write_set.insert(state_key, op);
            }
        }

        for (addr, account_changeset) in resource_group_change_set.into_inner() {
            let (_, resources) = account_changeset.into_inner();
            for (struct_tag, blob_op) in resources {
                let state_key =
                    StateKey::access_path(ap_cache.get_resource_group_path(addr, struct_tag));
                let op = woc.convert(&state_key, blob_op, false)?;
                resource_write_set.insert(state_key, op);
            }
        }

        for (handle, change) in table_change_set.changes {
            for (key, value_op) in change.entries {
                let state_key = StateKey::table_item(handle.into(), key);
                let op = woc.convert(&state_key, value_op, false)?;
                resource_write_set.insert(state_key, op);
            }
        }

        for (id, change) in aggregator_change_set.changes {
            match id {
                // Process Aggregator V1.
                AggregatorID::Legacy { handle, key } => {
                    let key_bytes = key.0.to_vec();
                    let state_key = StateKey::table_item(TableHandle::from(handle), key_bytes);

                    match change {
                        AggregatorChange::Write(value) => {
                            let write_op = woc.convert_aggregator_mod(&state_key, value)?;
<<<<<<< HEAD
                            write_set_mut.insert((state_key, write_op));
                        },
                        AggregatorChange::Merge(delta_op) => {
                            delta_change_set.insert((state_key, delta_op))
                        },
                        AggregatorChange::Delete => {
                            let write_op = woc.convert(&state_key, MoveStorageOp::Delete, false)?;
                            write_set_mut.insert((state_key, write_op));
=======
                            aggregator_write_set.insert(state_key, write_op);
                        },
                        AggregatorChange::Merge(delta_op) => {
                            aggregator_delta_set.insert(state_key, delta_op);
                        },
                        AggregatorChange::Delete => {
                            let write_op = woc.convert(&state_key, MoveStorageOp::Delete, false)?;
                            aggregator_write_set.insert(state_key, write_op);
>>>>>>> 0b9f219c
                        },
                    }
                },
                // Process Aggregator V2.
                AggregatorID::Ephemeral(_) => {
                    unreachable!("Ephemeral IDs for aggregators are not used.")
                },
            }
        }

        let events = events
            .into_iter()
            .map(|(guid, seq_num, ty_tag, blob)| {
                let key = bcs::from_bytes(guid.as_slice())
                    .map_err(|_| VMStatus::error(StatusCode::EVENT_KEY_MISMATCH, None))?;
                Ok(ContractEvent::new(key, seq_num, ty_tag, blob))
            })
            .collect::<Result<Vec<_>, VMStatus>>()?;
        VMChangeSet::new(
            resource_write_set,
            module_write_set,
            aggregator_write_set,
            aggregator_delta_set,
            events,
            configs,
        )
    }
}

impl<'r, 'l> Deref for SessionExt<'r, 'l> {
    type Target = Session<'r, 'l>;

    fn deref(&self) -> &Self::Target {
        &self.inner
    }
}

impl<'r, 'l> DerefMut for SessionExt<'r, 'l> {
    fn deref_mut(&mut self) -> &mut Self::Target {
        &mut self.inner
    }
}

struct WriteOpConverter<'r> {
    remote: &'r dyn MoveResolverExt,
    new_slot_metadata: Option<StateValueMetadata>,
}

impl<'r> WriteOpConverter<'r> {
    fn convert(
        &self,
        state_key: &StateKey,
        move_storage_op: MoveStorageOp<Vec<u8>>,
        legacy_creation_as_modification: bool,
    ) -> Result<WriteOp, VMStatus> {
        use MoveStorageOp::*;
        use WriteOp::*;

        let existing_value_opt = self.remote.get_state_value(state_key).map_err(|_| {
            VMStatus::error(
                StatusCode::STORAGE_ERROR,
                err_msg("Storage read failed when converting change set."),
            )
        })?;

        let write_op = match (existing_value_opt, move_storage_op) {
            (None, Modify(_) | Delete) => {
                return Err(VMStatus::error(
                    // Possible under speculative execution, returning storage error waiting for re-execution
                    StatusCode::STORAGE_ERROR,
                    err_msg("When converting write op: updating non-existent value."),
                ));
            },
            (Some(_), New(_)) => {
                return Err(VMStatus::error(
                    // Possible under speculative execution, returning storage error waiting for re-execution
                    StatusCode::STORAGE_ERROR,
                    err_msg("When converting write op: Recreating existing value."),
                ));
            },
            (None, New(data)) => match &self.new_slot_metadata {
                None => {
                    if legacy_creation_as_modification {
                        Modification(data)
                    } else {
                        Creation(data)
                    }
                },
                Some(metadata) => CreationWithMetadata {
                    data,
                    metadata: metadata.clone(),
                },
            },
            (Some(existing_value), Modify(data)) => {
                // Inherit metadata even if the feature flags is turned off, for compatibility.
                match existing_value.into_metadata() {
                    None => Modification(data),
                    Some(metadata) => ModificationWithMetadata { data, metadata },
                }
            },
            (Some(existing_value), Delete) => {
                // Inherit metadata even if the feature flags is turned off, for compatibility.
                match existing_value.into_metadata() {
                    None => Deletion,
                    Some(metadata) => DeletionWithMetadata { metadata },
                }
            },
        };
        Ok(write_op)
    }

    fn convert_aggregator_mod(
        &self,
        state_key: &StateKey,
        value: u128,
    ) -> Result<WriteOp, VMStatus> {
        let existing_value_opt = self
            .remote
            .get_state_value(state_key)
            .map_err(|_| VMStatus::error(StatusCode::STORAGE_ERROR, None))?;
        let data = serialize(&value);

        let op = match existing_value_opt {
            None => {
                match &self.new_slot_metadata {
                    // n.b. Aggregator writes historically did not distinguish Create vs Modify.
                    None => WriteOp::Modification(data),
                    Some(metadata) => WriteOp::CreationWithMetadata {
                        data,
                        metadata: metadata.clone(),
                    },
                }
            },
            Some(existing_value) => match existing_value.into_metadata() {
                None => WriteOp::Modification(data),
                Some(metadata) => WriteOp::ModificationWithMetadata { data, metadata },
            },
        };

        Ok(op)
    }
}<|MERGE_RESOLUTION|>--- conflicted
+++ resolved
@@ -388,16 +388,6 @@
                     match change {
                         AggregatorChange::Write(value) => {
                             let write_op = woc.convert_aggregator_mod(&state_key, value)?;
-<<<<<<< HEAD
-                            write_set_mut.insert((state_key, write_op));
-                        },
-                        AggregatorChange::Merge(delta_op) => {
-                            delta_change_set.insert((state_key, delta_op))
-                        },
-                        AggregatorChange::Delete => {
-                            let write_op = woc.convert(&state_key, MoveStorageOp::Delete, false)?;
-                            write_set_mut.insert((state_key, write_op));
-=======
                             aggregator_write_set.insert(state_key, write_op);
                         },
                         AggregatorChange::Merge(delta_op) => {
@@ -406,7 +396,6 @@
                         AggregatorChange::Delete => {
                             let write_op = woc.convert(&state_key, MoveStorageOp::Delete, false)?;
                             aggregator_write_set.insert(state_key, write_op);
->>>>>>> 0b9f219c
                         },
                     }
                 },
